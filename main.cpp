--- conflicted
+++ resolved
@@ -39,19 +39,11 @@
 #include "platform.h"
 #include "r_gl.h"
 #include "r_model.h"
-<<<<<<< HEAD
 
 static bool g_GameWantsToQuit;
 std::string g_GameDir;
 
 static bool QuitGameFunc(void) {
-=======
-
-static bool g_GameWantsToQuit;
-std::string g_GameDir;
-
-static bool QuitGameFunc() {
->>>>>>> 699bbcd3
 	g_GameWantsToQuit = true;
 	return true;
 }
@@ -107,19 +99,17 @@
 
 		game.RunFrame(msPerFrame);
 
-<<<<<<< HEAD
 		//printf("msPerFrame: %f\n", msPerFrame);
 		//printf("FPS: %f\n", 1000.0f/msPerFrame);
-=======
-		// printf("msPerFrame: %f\n", msPerFrame);
-		// printf("FPS: %f\n", 1000.0f/msPerFrame);
->>>>>>> 699bbcd3
 
 		// Update window title every second.
 		updateIntervalMs += msPerFrame;
 		if (updateIntervalMs >= 1000.0f) {
 			char windowTitle[256];
-			sprintf(windowTitle, "Device: %s, frametime (ms): %f, FPS: %f", glGetString(GL_RENDERER), msPerFrame,
+			sprintf(windowTitle,
+					"Device: %s, frametime (ms): %f, FPS: %f",
+					glGetString(GL_RENDERER),
+					msPerFrame,
 					1000.0f / msPerFrame);
 			renderer->SetWindowTitle(windowTitle);
 			updateIntervalMs = 0.0f;
