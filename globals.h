--- conflicted
+++ resolved
@@ -1,11 +1,8 @@
 #ifndef _GLOBALS_H_
 #define _GLOBALS_H_
 
-<<<<<<< HEAD
 #include "soloud.h"
 
-=======
->>>>>>> 289bdebd
 #define GLM_FORCE_RADIANS
 #include "../../dependencies/glm/ext.hpp"
 #include "../../dependencies/glm/glm.hpp"
@@ -15,21 +12,20 @@
 constexpr glm::vec3 DOD_WORLD_FORWARD(0.0f, 1.0f, 0.0f);
 constexpr glm::vec3 DOD_WORLD_RIGHT(1.0f, 0.0f, 0.0f);
 
-<<<<<<< HEAD
 /**
  * Conversion factor from meteres to world (quake) units. Mainly needed for 3d audio effects.
  * @see https://quakewiki.org/wiki/unit
  */
 constexpr float DOD_COORD_UNIT_FACTOR = 37.65f;
 
-constexpr float DOD_AUDIO_SOUNDSPEED = 343.0f * DOD_COORD_UNIT_FACTOR; // speed of sound in air (m/s) converted to game units
-constexpr SoLoud::AudioSource::ATTENUATION_MODELS DOD_AUDIO_ATTENUATION_MODEL = SoLoud::AudioSource::INVERSE_DISTANCE;
-constexpr float DOD_AUDIO_ATTENUATION_ROLLOFF = 0.1f;
-constexpr float DOD_AUDIO_MIN_DISTANCE = 1.0f * DOD_COORD_UNIT_FACTOR;
-constexpr float DOD_AUDIO_MAX_DISTANCE = 1000000.0f * DOD_COORD_UNIT_FACTOR;
+// speed of sound in air (m/s) converted to game units
+constexpr float DOD_AUDIO_SOUNDSPEED = 343.0f * DOD_COORD_UNIT_FACTOR;
 
-#endif
-=======
+constexpr SoLoud::AudioSource::ATTENUATION_MODELS DOD_AUDIO_ATTENUATION_MODEL   = SoLoud::AudioSource::INVERSE_DISTANCE;
+constexpr float                                   DOD_AUDIO_ATTENUATION_ROLLOFF = 0.1f;
+constexpr float                                   DOD_AUDIO_MIN_DISTANCE        = 1.0f * DOD_COORD_UNIT_FACTOR;
+constexpr float                                   DOD_AUDIO_MAX_DISTANCE        = 1000000.0f * DOD_COORD_UNIT_FACTOR;
+
 // Update collisions at 60Hz tickrate.
 constexpr double DOD_FIXED_UPDATE_TIME = 1000.0 / 60.0;
 
@@ -37,6 +33,5 @@
 // collision test in 'collision.cpp'
 // NOTE: This distance depends very much on the size of the level geometry!
 constexpr float DOD_VERY_CLOSE_DIST = 0.01f; // TODO: Collision with double precision?
->>>>>>> 289bdebd
 
 #endif