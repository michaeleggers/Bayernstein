--- conflicted
+++ resolved
@@ -23,9 +23,10 @@
     LoadModel("models/multiple_anims/multiple_anims.iqm", initialPosition);
     m_Position = initialPosition;
 
-    m_SfxJump = Audio::LoadSource("sfx/jump_01.wav", 0.5f);
+    m_SfxJump    = Audio::LoadSource("sfx/jump_01.wav", 0.5f);
     m_SfxGunshot = Audio::LoadSource("sfx/sonniss/PM_SFG_VOL1_WEAPON_8_2_GUN_GUNSHOT_FUTURISTIC.wav");
-    m_SfxFootsteps = Audio::LoadSource("sfx/sonniss/015_Foley_Footsteps_Asphalt_Boot_Walk_Fast_Run_Jog_Close.wav", 1.0f, true);
+    m_SfxFootsteps
+        = Audio::LoadSource("sfx/sonniss/015_Foley_Footsteps_Asphalt_Boot_Walk_Fast_Run_Jog_Close.wav", 1.0f, true);
 }
 
 // FIX: At the moment called by the game itself.
@@ -163,21 +164,17 @@
         playerAnimState = ANIM_STATE_RUN;
     }
 
-<<<<<<< HEAD
-    if (playerAnimState == ANIM_STATE_RUN) {
-        if (!Audio::m_Soloud.isValidVoiceHandle(m_FootstepsHandle)) {
+    if ( playerAnimState == ANIM_STATE_RUN ) {
+        if ( !Audio::m_Soloud.isValidVoiceHandle(m_FootstepsHandle) ) {
             m_FootstepsHandle = Audio::m_SfxBus.play(*m_SfxFootsteps);
         }
-
-=======
-    if ( playerAnimState == ANIM_STATE_RUN ) {
->>>>>>> 289bdebd
         if ( speed == ButtonState::PRESSED ) {
             playerAnimState = ANIM_STATE_WALK;
             Audio::m_Soloud.setRelativePlaySpeed(m_FootstepsHandle, 0.6f);
             Audio::m_Soloud.setVolume(m_FootstepsHandle, m_SfxFootsteps->mVolume * 0.4f);
         } else {
-            Audio::m_Soloud.setRelativePlaySpeed(m_FootstepsHandle, 0.9f); // adjust sample speed to better match animation
+            Audio::m_Soloud.setRelativePlaySpeed(m_FootstepsHandle,
+                                                 0.9f); // adjust sample speed to better match animation
             Audio::m_Soloud.setVolume(m_FootstepsHandle, m_SfxFootsteps->mVolume);
         }
     } else {
@@ -186,20 +183,12 @@
 
     // Test the input handler here.
     ButtonState jumpState = CHECK_ACTION("jump");
-<<<<<<< HEAD
-    if (jumpState == ButtonState::WENT_DOWN) {
-=======
-    if ( jumpState == ButtonState::PRESSED ) {
->>>>>>> 289bdebd
+    if ( jumpState == ButtonState::WENT_DOWN ) {
         printf("I am jumping!\n");
         Audio::m_SfxBus.play(*m_SfxJump, -1);
     }
     ButtonState fireState = CHECK_ACTION("fire");
-<<<<<<< HEAD
-    if (fireState == ButtonState::WENT_DOWN) {
-=======
     if ( fireState == ButtonState::PRESSED ) {
->>>>>>> 289bdebd
         printf("FIRE!\n");
         Audio::m_SfxBus.play(*m_SfxGunshot);
     }
