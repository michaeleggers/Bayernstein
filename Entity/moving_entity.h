--- conflicted
+++ resolved
@@ -23,13 +23,8 @@
           m_Side(DOD_WORLD_RIGHT),
           m_Up(DOD_WORLD_UP),
           m_Mass(1.0f),
-<<<<<<< HEAD
           m_MaxSpeed(100.0f),
           m_MaxForce(200.5f),
-=======
-          m_MaxSpeed(0.1f),
-          m_MaxForce(150.5f),
->>>>>>> 77c6630f
           m_MaxTurnRate(1.0f) {};
 
     virtual ~MovingEntity() = default;
