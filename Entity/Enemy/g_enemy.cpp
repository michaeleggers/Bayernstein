// benek
// Created by benek on 10/14/24.
//

#include "g_enemy.h"

#include <SDL.h>
#include <stdio.h>

#define GLM_FORCE_RADIANS
#include "../../dependencies/glm/ext.hpp"
#include "../../dependencies/glm/glm.hpp"
#include "../../dependencies/glm/gtx/quaternion.hpp"
#include "../../dependencies/glm/gtx/vector_angle.hpp"

#include "../../input.h"
#include "../../input_handler.h"
#include "../../utils/quick_math.h"
#include "../../utils/utils.h"
#include "g_enemy_states.h"

Enemy::Enemy(const std::vector<Property>& properties)
    : MovingEntity(ET_ENEMY),
      m_AnimationState(ANIM_STATE_IDLE),
      m_EllipsoidCollider() {
    m_pStateMachine = new StateMachine(this);
    m_pStateMachine->SetCurrentState(EnemyIdle::Instance());
   
    // We want position and, if applicable, a target.
    BaseGameEntity::GetProperty<glm::vec3>(properties, "origin", &m_Position);
    // FIX: Mem Leak on exit if target is not being set.
    BaseGameEntity::GetProperty<std::string>(properties, "target", &m_Target);

<<<<<<< HEAD
    LoadModel("models/multiple_anims/multiple_anims.iqm", m_Position);
    m_Velocity = glm::vec3(0.0f, 0.0f, 0.0f);
=======
    LoadModel("models/multiple_anims/multiple_anims.iqm", initialPosition);
    m_Position           = initialPosition;
    m_Velocity           = glm::vec3(0.0f, 0.0f, 0.0f);
>>>>>>> 26e3d90b
    m_pSteeringBehaviour = new SteeringBehaviour(this);
    // m_pSteeringBehaviour->WanderOn();
}

void Enemy::Update() {
    double dt = GetDeltaTime();
    m_pStateMachine->Update();

    glm::vec3 force        = m_pSteeringBehaviour->Calculate();
    glm::vec3 acceleration = force / m_Mass;
    //update velocity
    // m_Velocity += acceleration / 1000.0f;
    m_Velocity += acceleration * (float)dt / 1000.0f;
    m_Velocity = math::TruncateVec3(m_Velocity, m_MaxSpeed);

    if ( Speed() > 0.001 ) {

        // Calculate the new forward direction
        glm::vec3 newForward = glm::normalize(m_Velocity);

        // Calculate the rotation needed to align the current forward direction with the new forward direction

        // Apply the rotation to the current orientation
        // TODO: the default rotation axis (0,-1,0) needs to be set globally at best. the designers need to follow this orientation
        float     absOrientationAngle   = glm::orientedAngle(glm::vec3(0.0f, -1.0f, 0.0f), newForward, m_Up);
        glm::quat newForwardOrientation = glm::angleAxis(absOrientationAngle, m_Up);
        m_Model.orientation             = newForwardOrientation;

        // Update the forward and side vectors
        m_Forward = newForward;
        m_Side    = glm::cross(m_Forward, m_Up);
    }

    if ( Speed() >= 0.00001f ) {
        m_AnimationState = ANIM_STATE_WALK;
    } else if ( Speed() > m_MaxSpeed * 0.5f ) {
        m_AnimationState = ANIM_STATE_RUN;
    } else {
        m_AnimationState = ANIM_STATE_IDLE;
    }
    SetAnimState(&m_Model, m_AnimationState);
    UpdateModel(&m_Model, (float)dt);
}

void Enemy::LoadModel(const char* path, glm::vec3 initialPosition) {
    // Load IQM Model
    IQMModel iqmModel = LoadIQM(path);

    // Convert the model to our internal format
    m_Model             = CreateModelFromIQM(&iqmModel);
    m_Model.isRigidBody = false;
    m_Model.position    = initialPosition;
    m_Model.scale       = glm::vec3(22.0f);

    for ( int i = 0; i < m_Model.animations.size(); i++ ) {
        EllipsoidCollider* ec = &m_Model.ellipsoidColliders[ i ];
        ec->radiusA *= m_Model.scale.x;
        ec->radiusB *= m_Model.scale.z;
        ec->center      = m_Model.position + glm::vec3(0.0f, 0.0f, ec->radiusB);
        glm::vec3 scale = glm::vec3(1.0f / ec->radiusA, 1.0f / ec->radiusA, 1.0f / ec->radiusB);
        ec->toESpace    = glm::scale(glm::mat4(1.0f), scale);
    }

    SetAnimState(&m_Model, ANIM_STATE_WALK);
    m_EllipsoidCollider = GetEllipsoidCollider();
}

EllipsoidCollider Enemy::GetEllipsoidCollider() const {
    return m_Model.ellipsoidColliders[ m_Model.currentAnimIdx ];
}

HKD_Model* Enemy::GetModel() {
    return &m_Model;
}

void Enemy::UpdatePosition(glm::vec3 newPosition) {
    // Update the ellipsoid colliders for all animation states based on the new collision position
    for ( int i = 0; i < m_Model.animations.size(); i++ ) {
        m_Model.ellipsoidColliders[ i ].center = newPosition;
    }
    m_Model.position.x = newPosition.x;
    m_Model.position.y = newPosition.y;
    m_Model.position.z = newPosition.z - GetEllipsoidCollider().radiusB;
    m_Position         = newPosition;
    //printf("Position: %f, %f, %f\n", m_Position.x, m_Position.y, m_Position.z);
}

bool Enemy::HandleMessage(const Telegram& telegram) {
    return m_pStateMachine->HandleMessage(telegram);
}<|MERGE_RESOLUTION|>--- conflicted
+++ resolved
@@ -31,14 +31,8 @@
     // FIX: Mem Leak on exit if target is not being set.
     BaseGameEntity::GetProperty<std::string>(properties, "target", &m_Target);
 
-<<<<<<< HEAD
     LoadModel("models/multiple_anims/multiple_anims.iqm", m_Position);
     m_Velocity = glm::vec3(0.0f, 0.0f, 0.0f);
-=======
-    LoadModel("models/multiple_anims/multiple_anims.iqm", initialPosition);
-    m_Position           = initialPosition;
-    m_Velocity           = glm::vec3(0.0f, 0.0f, 0.0f);
->>>>>>> 26e3d90b
     m_pSteeringBehaviour = new SteeringBehaviour(this);
     // m_pSteeringBehaviour->WanderOn();
 }
