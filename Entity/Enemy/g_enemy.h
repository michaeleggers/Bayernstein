--- conflicted
+++ resolved
@@ -30,20 +30,13 @@
         return m_pStateMachine;
     }
 
-<<<<<<< HEAD
-    bool HandleMessage(const Telegram& message) override;
-    EllipsoidCollider* GetEllipsoidColliderPtr() override; 
-    void PreCollisionUpdate() override;
-    void PostCollisionUpdate() override;
-    void UpdatePosition(glm::vec3 newPosition) override;
+    bool                HandleMessage(const Telegram& message) override;
+    EllipsoidCollider*  GetEllipsoidColliderPtr() override; 
+    void                PreCollisionUpdate() override;
+    void                PostCollisionUpdate() override;
+    void                UpdatePosition(glm::vec3 newPosition) override;
     
-    HKD_Model* GetModel();
-=======
-    bool              HandleMessage(const Telegram& telegram) override;
-    EllipsoidCollider GetEllipsoidCollider() const;
-    HKD_Model*        GetModel();
-    void              UpdatePosition(glm::vec3 newPosition);
->>>>>>> 5c94e0ed
+    HKD_Model*          GetModel();
 
     void SetSeekTarget(BaseGameEntity* target) {
         m_pSteeringBehaviour->SetTargetAgent(target);
@@ -87,14 +80,8 @@
     PatrolPath* m_Path;
     // moving members
 
-<<<<<<< HEAD
 private:
     AnimState m_AnimationState;
-=======
-  private:
-    AnimState         m_AnimationState;
-    EllipsoidCollider m_EllipsoidCollider;
->>>>>>> 5c94e0ed
 
     void LoadModel(const char* path, glm::vec3 initialPosition);
     void UpdateEnemyModel();
