
// Created by benek on 10/14/24.
//

#ifndef ENEMY_H
#define ENEMY_H

#include "soloud.h"

#include "../../FSM/state_machine.h"
#include "../../collision.h"
#include "../../input_receiver.h"
#include "../../map_parser.h"
#include "../../r_model.h"
#include "../../utils/quick_math.h"
#include "../Path/path.h"
#include "../base_game_entity.h"
#include "../moving_entity.h"
#include "../steering_behaviour.h"
#include "g_enemy_states.h"

class Enemy : public MovingEntity
{
  public:
    explicit Enemy(const std::vector<Property>& properties);

    ~Enemy() override
    {
        if ( m_pStateMachine )
        {
            delete m_pStateMachine;
        }
        if ( m_pSteeringBehaviour )
        {
            delete m_pSteeringBehaviour;
        }
        if ( m_pPath )
        {
            delete m_pPath;
        }
    }

    [[nodiscard]] StateMachine<Enemy>* GetFSM() const
    {
        return m_pStateMachine;
    }

    bool               HandleMessage(const Telegram& message) override;
    EllipsoidCollider* GetEllipsoidColliderPtr() override;
    void               PreCollisionUpdate() override;
    void               PostCollisionUpdate() override;
    void               UpdatePosition(glm::vec3 newPosition) override;

    HKD_Model* GetModel();

    void Wander()
    {
        m_pStateMachine->ChangeState(EnemyWander::Instance());
    }

    void Idle()
    {
        m_pStateMachine->ChangeState(EnemyIdle::Instance());
    }

    void Patrol()
    {
        assert(m_pPath != nullptr && !m_Target.empty() && "Enemy has no path or target!");
        m_pStateMachine->ChangeState(EnemyPatrol::Instance());
    }

    void SetPatrolPath(PatrolPath* path)
    {
        m_pPath = path;
        printf("z of entity: %f, z of points %f\n", m_Position.z, path->GetPoints()[ 0 ].position.z);
        m_pPath->m_OffsetToEntity = m_Position.z - path->GetPoints()[ 0 ].position.z;
        m_pSteeringBehaviour->SetFollowPath(m_pPath);
    }

    void SetTarget(BaseGameEntity* pEntity)
    {
        m_pTargetEntity = pEntity;
    }

  public:
    bool DecreaseHealth(double amount)
    {
        m_Health = m_Health - amount;
        return true;
    }

    bool IsDead()
    {
        return m_Health <= 0.0;
    }
    SteeringBehaviour* m_pSteeringBehaviour;

    float m_ProjDistance;
    float m_AspectRatio;
    float m_Near;
    float m_Far;

<<<<<<< HEAD
    // FIX: Those should be components for next milestone.
    HKD_Model   m_Model;
    PatrolPath* m_pPath;

    BaseGameEntity* m_pTargetEntity;

    AnimState m_AnimationState;
=======
    SoLoud::AudioSource* m_SfxHit;
    SoLoud::AudioSource* m_SfxDeath;
>>>>>>> e5e8d5cc

  private:
    StateMachine<Enemy>* m_pStateMachine;
    double               m_Health = 100;

    SoLoud::AudioSource* m_SfxFootsteps;
    SoLoud::handle       m_FootstepsHandle = 0;

  private:

    void LoadModel(const char* path, glm::vec3 initialPosition);
    void UpdateEnemyModel();
};

#endif // ENEMY_H<|MERGE_RESOLUTION|>--- conflicted
+++ resolved
@@ -100,7 +100,6 @@
     float m_Near;
     float m_Far;
 
-<<<<<<< HEAD
     // FIX: Those should be components for next milestone.
     HKD_Model   m_Model;
     PatrolPath* m_pPath;
@@ -108,10 +107,9 @@
     BaseGameEntity* m_pTargetEntity;
 
     AnimState m_AnimationState;
-=======
+
     SoLoud::AudioSource* m_SfxHit;
     SoLoud::AudioSource* m_SfxDeath;
->>>>>>> e5e8d5cc
 
   private:
     StateMachine<Enemy>* m_pStateMachine;
@@ -121,7 +119,6 @@
     SoLoud::handle       m_FootstepsHandle = 0;
 
   private:
-
     void LoadModel(const char* path, glm::vec3 initialPosition);
     void UpdateEnemyModel();
 };
