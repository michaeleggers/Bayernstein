
// Created by benek on 10/14/24.
//

#ifndef ENEMY_H
#define ENEMY_H

#include "../../FSM/state_machine.h"
#include "../../collision.h"
#include "../../input_receiver.h"
#include "../../r_model.h"
#include "../Path/path.h"
#include "../base_game_entity.h"
#include "../moving_entity.h"
#include "../steering_behaviour.h"
<<<<<<< HEAD
#include "../base_game_entity.h"
#include "../../input_receiver.h"
#include "../../map_parser.h"
=======
>>>>>>> 26e3d90b

class Enemy : public MovingEntity {
  public:
    void Update() override;

    explicit Enemy(const std::vector<Property>& properties);

    ~Enemy() override {
        delete m_pStateMachine;
        delete m_pSteeringBehaviour;
        delete m_Path; 
    }
   
    [[nodiscard]] StateMachine<Enemy>* GetFSM() const {
        return m_pStateMachine;
    }

<<<<<<< HEAD
    bool HandleMessage(const Telegram& message) override;
    EllipsoidCollider GetEllipsoidCollider() const override;
    HKD_Model* GetModel();
    void UpdatePosition(glm::vec3 newPosition) override;
=======
    bool              HandleMessage(const Telegram& telegram) override;
    EllipsoidCollider GetEllipsoidCollider() const;
    HKD_Model*        GetModel();
    void              UpdatePosition(glm::vec3 newPosition);
>>>>>>> 26e3d90b

    void SetSeekTarget(BaseGameEntity* target) {
        m_pSteeringBehaviour->SetTargetAgent(target);
        m_pSteeringBehaviour->SeekOn();
    }

    void SetFleeTarget(BaseGameEntity* target) {
        m_pSteeringBehaviour->SetTargetAgent(target);
        m_pSteeringBehaviour->FleeOn();
    }

    void SetArriveTarget(BaseGameEntity* target) {
        m_pSteeringBehaviour->SetTargetAgent(target);
        m_pSteeringBehaviour->ArriveOn();
    }

    void SetFollowPath(PatrolPath* path) {
        m_Path = path;
        m_pSteeringBehaviour->SetFollowPath(path);
        // m_pSteeringBehaviour->FollowPathOn();
        m_pSteeringBehaviour->FollowWaypointsOn();
    }

  public:
    bool DecreaseHealth(double amount) {
        m_Health = m_Health - amount;
        return true;
    }

    bool IsDead() {
        return m_Health <= 0.0;
    }

  private:
    StateMachine<Enemy>* m_pStateMachine;
    SteeringBehaviour*   m_pSteeringBehaviour;
    double               m_Health = 100;

    // FIX: Those should be components for next milestone.
    HKD_Model   m_Model;
    PatrolPath* m_Path;
    // moving members

  private:
    AnimState         m_AnimationState;
    EllipsoidCollider m_EllipsoidCollider;

    void LoadModel(const char* path, glm::vec3 initialPosition);
    void UpdateEnemyModel();
};

#endif // ENEMY_H<|MERGE_RESOLUTION|>--- conflicted
+++ resolved
@@ -9,16 +9,11 @@
 #include "../../collision.h"
 #include "../../input_receiver.h"
 #include "../../r_model.h"
+#include "../../map_parser.h"
 #include "../Path/path.h"
 #include "../base_game_entity.h"
 #include "../moving_entity.h"
 #include "../steering_behaviour.h"
-<<<<<<< HEAD
-#include "../base_game_entity.h"
-#include "../../input_receiver.h"
-#include "../../map_parser.h"
-=======
->>>>>>> 26e3d90b
 
 class Enemy : public MovingEntity {
   public:
@@ -36,17 +31,10 @@
         return m_pStateMachine;
     }
 
-<<<<<<< HEAD
-    bool HandleMessage(const Telegram& message) override;
-    EllipsoidCollider GetEllipsoidCollider() const override;
-    HKD_Model* GetModel();
-    void UpdatePosition(glm::vec3 newPosition) override;
-=======
     bool              HandleMessage(const Telegram& telegram) override;
     EllipsoidCollider GetEllipsoidCollider() const;
     HKD_Model*        GetModel();
     void              UpdatePosition(glm::vec3 newPosition);
->>>>>>> 26e3d90b
 
     void SetSeekTarget(BaseGameEntity* target) {
         m_pSteeringBehaviour->SetTargetAgent(target);
