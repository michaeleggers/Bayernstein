//
// Created by benek on 10/14/24.
//

#include "g_enemy_states.h"
#include "../../Message/message_type.h"
#include "g_enemy.h"
#include <stdio.h>

EnemyIdle* EnemyIdle::Instance() {
    static EnemyIdle instance;

    return &instance;
}

void EnemyIdle::Enter(Enemy* pEnemy) {
    //printf("Enemy entered Idle State\n");
}

void EnemyIdle::Execute(Enemy* pEnemy) {
    //printf("Enemy is executing Idle State\n");
}

void EnemyIdle::Exit(Enemy* pEnemy) {
    //printf("Enemy is exiting Idle State\n");
}

bool EnemyIdle::OnMessage(Enemy* agent, const Telegram& telegram) {
    //printf("\nEnemy received telegram %s\n", MessageToString(telegram.Message).c_str());

    switch ( telegram.Message ) {
    case message_type::Attack: {
        agent->DecreaseHealth(*(double*)telegram.ExtraInfo * 2.0);
        if ( agent->IsDead() ) {
            agent->GetFSM()->ChangeState(EnemyDead::Instance());
            return true;
        }

        agent->GetFSM()->ChangeState(EnemyAttacking::Instance());

        return true;
    } break;
    default: {
        return false;
    }
    }
}

EnemyAttacking* EnemyAttacking::Instance() {
    static EnemyAttacking instance;

    return &instance;
}

void EnemyAttacking::Enter(Enemy* pEnemy) {
    //printf("Enemy entered Attacking State\n");
}

void EnemyAttacking::Execute(Enemy* pEnemy) {
<<<<<<< HEAD

    pEnemy->m_pSteeringBehaviour->SetTargetAgent(pEnemy->m_pPlayerEnity);
    pEnemy->m_pSteeringBehaviour->SeekOn();
    if ( glm::distance(pEnemy->m_Position, pEnemy->m_pPlayerEnity->m_Position) < 15 ) {
        pEnemy->m_pSteeringBehaviour->SeekOff();
        pEnemy->m_pSteeringBehaviour->ArriveOn();
    }

=======
>>>>>>> 5226126c
    //printf("Enemy is executing Attacking State\n");
}

void EnemyAttacking::Exit(Enemy* pEnemy) {
    //printf("Player is exiting Attacking State\n");
}

bool EnemyAttacking::OnMessage(Enemy* agent, const Telegram& telegram) {
    printf("\nEnemy received telegram %s\n", MessageToString(telegram.Message).c_str());
    switch ( telegram.Message ) {
    case message_type::Attack: {
        agent->DecreaseHealth(*(double*)telegram.ExtraInfo);

        if ( agent->IsDead() ) {
            agent->GetFSM()->ChangeState(EnemyDead::Instance());
            return true;
        }

        return true;
    }
    default:
        return false;
    }
}
EnemyDead* EnemyDead::Instance() {
    static EnemyDead instance;

    return &instance;
}

void EnemyDead::Enter(Enemy* pEnemy) {
    //printf("Enemy entered Dead State\n");
}

void EnemyDead::Execute(Enemy* pEnemy) {
    //printf("Enemy is executing Dead State\n");
}

void EnemyDead::Exit(Enemy* pEnemy) {
    //printf("Player is exiting Dead State\n");
}

bool EnemyDead::OnMessage(Enemy* agent, const Telegram& telegram) {
    return false;
}

// ---------------------------------
//
// Wander State
//
// ---------------------------------
EnemyWander* EnemyWander::Instance() {
    static EnemyWander instance;

    return &instance;
}

void EnemyWander::Enter(Enemy* pEnemy) {
    printf("Enemy entered Wander State\n");
    pEnemy->m_pSteeringBehaviour->WanderOn();
}

void EnemyWander::Execute(Enemy* pEnemy) {
    //printf("Enemy is executing Wander State\n");
}

void EnemyWander::Exit(Enemy* pEnemy) {
    printf("Player is exiting Wander State\n");
    pEnemy->m_pSteeringBehaviour->WanderOff();
}

bool EnemyWander::OnMessage(Enemy* agent, const Telegram& telegram) {
    return false;
}

// ---------------------------------
//
// Patrol State
//
// ---------------------------------
EnemyPatrol* EnemyPatrol::Instance() {
    static EnemyPatrol instance;

    return &instance;
}

void EnemyPatrol::Enter(Enemy* pEnemy) {
    printf("Enemy entered Patrol State\n");
    // pEnemy->m_pSteeringBehaviour->FollowWaypointsOn();
    pEnemy->m_pSteeringBehaviour->FollowPathOn();
}

void EnemyPatrol::Execute(Enemy* pEnemy) {
    if ( !pEnemy->m_pSteeringBehaviour->isFollowPathOn() ) {

        pEnemy->m_pSteeringBehaviour->FollowPathOn();
    }
    if ( pEnemy->m_PlayerDetected ) {
        pEnemy->GetFSM()->ChangeState(EnemyAttacking::Instance());
    }
    //printf("Enemy is executing Patrol State\n");
}

void EnemyPatrol::Exit(Enemy* pEnemy) {
    printf("Player is exiting Patrol State\n");
    pEnemy->m_pSteeringBehaviour->FollowPathOff();
    pEnemy->m_pSteeringBehaviour->FollowWaypointsOff();
}

bool EnemyPatrol::OnMessage(Enemy* agent, const Telegram& telegram) {
    return false;
}<|MERGE_RESOLUTION|>--- conflicted
+++ resolved
@@ -57,7 +57,6 @@
 }
 
 void EnemyAttacking::Execute(Enemy* pEnemy) {
-<<<<<<< HEAD
 
     pEnemy->m_pSteeringBehaviour->SetTargetAgent(pEnemy->m_pPlayerEnity);
     pEnemy->m_pSteeringBehaviour->SeekOn();
@@ -66,8 +65,6 @@
         pEnemy->m_pSteeringBehaviour->ArriveOn();
     }
 
-=======
->>>>>>> 5226126c
     //printf("Enemy is executing Attacking State\n");
 }
 
