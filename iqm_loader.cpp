#include "iqm_loader.h"

#include <assert.h>

#include <string>
#include <vector>

#define GLM_FORCE_RADIANS
#include "dependencies/glm/ext.hpp"
#include "dependencies/glm/glm.hpp"
#include "dependencies/glm/gtx/quaternion.hpp"

#include "platform.h"

extern std::string g_GameDir;

IQMModel LoadIQM(const char* file) {
	IQMModel result = {};
	result.filename = g_GameDir + std::string(file);

<<<<<<< HEAD
	HKD_File iqmFile;
=======
	HKD_File iqmFile{};
>>>>>>> 699bbcd3
	if (hkd_read_file(result.filename.c_str(), &iqmFile) != HKD_FILE_SUCCESS) {
		printf("Could not read IQM file: %s\n", file);
		exit(-1);
	}

	uint8_t* iqmData = (uint8_t*)iqmFile.data;

	IQMHeader* pHeader = (IQMHeader*)iqmFile.data;
	char* pText = (char*)(iqmData + pHeader->ofsText);
	IQMMeshData* pMeshes = (IQMMeshData*)(iqmData + pHeader->ofsMeshes);
	IQMVertArray* pVertArrays = (IQMVertArray*)(iqmData + pHeader->ofsVertArrays);
	uint32_t numVertices = pHeader->numVertices;
	IQMTri* pTris = (IQMTri*)(iqmData + pHeader->ofsTris);
	uint8_t* pAdjacency = (uint8_t*)(iqmData + pHeader->ofsAdjacency);
	IQMJoint* pJoints = (IQMJoint*)(iqmData + pHeader->ofsJoints);
	IQMPose* pPoses = (IQMPose*)(iqmData + pHeader->ofsPoses);
	IQMAnim* pAnims = (IQMAnim*)(iqmData + pHeader->ofsAnims);
	uint16_t* pFrames = (uint16_t*)(iqmData + pHeader->ofsFrames);
	IQMBounds* pBounds = (IQMBounds*)(iqmData + pHeader->ofsBounds);
	char* pComments = (char*)(iqmData + pHeader->ofsComment);
	uint8_t* pExt = (uint8_t*)(iqmData + pHeader->ofsExt);

	printf("IQM Header: %s\n", pHeader->magic);

	uint8_t* pPositions = nullptr;
	uint32_t positionStride = 0;
	uint8_t* pTexCoords = nullptr;
	uint32_t texCoordStride = 0;
	uint8_t* pNormals = nullptr;
	uint32_t normalStride = 0;
	uint8_t* pBlendIndices = nullptr;
	uint32_t blendIndexStride = 0;
	uint8_t* pBlendWeights = nullptr;
	uint32_t blendWeightStride = 0;

	for (int i = 0; i < pHeader->numVertArrays; i++) {

		IQMVertArray* pVertArray = pVertArrays + i;
		IQMVertArrayType type = static_cast<IQMVertArrayType>(pVertArray->type);
		IQMVertArrayFormat format = static_cast<IQMVertArrayFormat>(pVertArray->format);
		uint32_t numComponents = pVertArray->size;
		uint32_t offset = pVertArray->offset;

		if (type == IQM_POSITION) {
			pPositions = iqmData + offset;
			uint32_t dataSize = 0;
			if (format == IQM_FLOAT) {
				dataSize = sizeof(float);
			} else if (format == IQM_DOUBLE) {
				dataSize = sizeof(double);
			}
			positionStride = numComponents * dataSize;
		} else if (type == IQM_TEXCOORD) {
			pTexCoords = iqmData + offset;
			uint32_t dataSize = 0;
			if (format == IQM_FLOAT) {
				dataSize = sizeof(float);
			} else if (format == IQM_DOUBLE) {
				dataSize = sizeof(double);
			}
			texCoordStride = numComponents * dataSize;
		} else if (type == IQM_NORMAL) {
			pNormals = iqmData + offset;
			uint32_t dataSize = 0;
			if (format == IQM_FLOAT) {
				dataSize = sizeof(float);
			} else if (format == IQM_DOUBLE) {
				dataSize = sizeof(double);
			}
			normalStride = numComponents * dataSize;
		} else if (type == IQM_BLENDINDIXES) {
			pBlendIndices = iqmData + offset;
			uint32_t dataSize = 0;
			if (format == IQM_UBYTE) {
				dataSize = sizeof(uint8_t);
			}
			blendIndexStride = numComponents * dataSize;
		} else if (type == IQM_BLENDWEIGHTS) {
			pBlendWeights = iqmData + offset;
			uint32_t dataSize = 0;
			if (format == IQM_UBYTE) {
				dataSize = sizeof(uint8_t);
			}
			blendWeightStride = numComponents * dataSize;
		}

		printf("type: %d, format: %d, numComponents: %d, offset: %d\n", type, format, numComponents, offset);
	}

	for (int i = 0; i < pHeader->numMeshes; i++) {
		IQMMeshData* iqmMesh = pMeshes + i;
		uint32_t firstTri = iqmMesh->firstTri;
		uint32_t numTris = iqmMesh->numTris;
		IQMMesh mesh = {};
		// mesh.vertices = (IQMVertex*)malloc(iqmMesh->numVerts * sizeof(IQMVertex));
		mesh.material = std::string(pText + iqmMesh->material);
		mesh.firstTri = firstTri;
		mesh.numTris = numTris;

		for (int j = 0; j < numTris; j++) {
			IQMTri* tri = pTris + firstTri + j;

			IQMVertex vertA = {};
			IQMVertex vertB = {};
			IQMVertex vertC = {};

			memcpy(vertA.pos, pPositions + tri->vertex[0] * positionStride, 3 * sizeof(float));
			memcpy(vertB.pos, pPositions + tri->vertex[1] * positionStride, 3 * sizeof(float));
			memcpy(vertC.pos, pPositions + tri->vertex[2] * positionStride, 3 * sizeof(float));

			memcpy(vertA.texCoord, pTexCoords + tri->vertex[0] * texCoordStride, 2 * sizeof(float));
			memcpy(vertB.texCoord, pTexCoords + tri->vertex[1] * texCoordStride, 2 * sizeof(float));
			memcpy(vertC.texCoord, pTexCoords + tri->vertex[2] * texCoordStride, 2 * sizeof(float));

			memcpy(vertA.normal, pNormals + tri->vertex[0] * normalStride, 3 * sizeof(float));
			memcpy(vertB.normal, pNormals + tri->vertex[1] * normalStride, 3 * sizeof(float));
			memcpy(vertC.normal, pNormals + tri->vertex[2] * normalStride, 3 * sizeof(float));

			if (pHeader->numJoints > 0) {
				memcpy(vertA.blendindices, pBlendIndices + tri->vertex[0] * blendIndexStride, 4);
				memcpy(vertB.blendindices, pBlendIndices + tri->vertex[1] * blendIndexStride, 4);
				memcpy(vertC.blendindices, pBlendIndices + tri->vertex[2] * blendIndexStride, 4);

				memcpy(vertA.blendweights, pBlendWeights + tri->vertex[0] * blendWeightStride, 4);
				memcpy(vertB.blendweights, pBlendWeights + tri->vertex[1] * blendWeightStride, 4);
				memcpy(vertC.blendweights, pBlendWeights + tri->vertex[2] * blendWeightStride, 4);
			}

			mesh.vertices.push_back(vertA);
			mesh.vertices.push_back(vertB);
			mesh.vertices.push_back(vertC);
		}
		result.meshes.push_back(mesh);
	}

	std::vector<glm::mat4> globalBindPoses;
	std::vector<glm::mat4> bindPoses;
	std::vector<glm::mat4> invBindPoses;
	bindPoses.resize(pHeader->numJoints);
	for (int i = 0; i < pHeader->numJoints; i++) {
		IQMJoint* pJoint = pJoints + i;
		printf("Joint %d name: %s\n", i, pText + pJoint->name);

		glm::vec3 translation = glm::vec3(pJoint->translate[0], pJoint->translate[1], pJoint->translate[2]);
		// WARNING: GLM STORES W AS ITS ____FIRST____ COMPONENT!!! WHAT THE FUCK IS WRONG WITH THEM???
		glm::quat rotation = glm::quat(pJoint->rotate[3], pJoint->rotate[0], pJoint->rotate[1], pJoint->rotate[2]);
		glm::vec3 scale = glm::vec3(pJoint->scale[0], pJoint->scale[1], pJoint->scale[2]);

		glm::mat4 mTranslate = glm::translate(glm::mat4(1.0f), translation);
		glm::mat4 mRotate = glm::toMat4(rotation);
		glm::mat4 mScale = glm::scale(glm::mat4(1.0f), scale);
		glm::mat4 m = mTranslate * mRotate * mScale;
		bindPoses[i] = m;
		if (pJoint->parent >= 0) {
			bindPoses[i] = bindPoses[pJoint->parent] * bindPoses[i];
		}
	}

	// Invert global bind poses

	invBindPoses.resize(pHeader->numJoints);
	for (int i = 0; i < invBindPoses.size(); i++) {
		invBindPoses[i] = glm::inverse(bindPoses[i]);
	}

	result.bindPoses = bindPoses;
	result.invBindPoses = invBindPoses;

	std::vector<Pose> poses;
	uint16_t* pFramedata = pFrames;
	for (int i = 0; i < pHeader->numFrames; i++) {

		IQMBounds* pBound = pBounds + i;

		Frame frame = {};
		frame.bbmins = glm::vec3(pBound->bbmins[0], pBound->bbmins[1], pBound->bbmins[2]);
		frame.bbmaxs = glm::vec3(pBound->bbmaxs[0], pBound->bbmaxs[1], pBound->bbmaxs[2]);
		frame.xyRadius = pBound->xyradius;
		frame.sphericalRadius = pBound->radius;
		result.frameData.push_back(frame);

		for (int j = 0; j < pHeader->numPoses; j++) { // A pose is actually the local matrix for a joint
			IQMPose* pPose = pPoses + j;
			glm::vec3 translation = {};
			glm::vec3 scale = {};
			glm::quat rotation = {};

			translation.x = pPose->channeloffset[0];
			if (pPose->channelmask & 0x01) {
				translation.x += (float)*pFramedata * pPose->channelscale[0];
				pFramedata += 1;
			}
			translation.y = pPose->channeloffset[1];
			if (pPose->channelmask & 0x02) {
				translation.y += (float)*pFramedata * pPose->channelscale[1];
				pFramedata += 1;
			}
			translation.z = pPose->channeloffset[2];
			if (pPose->channelmask & 0x04) {
				translation.z += (float)*pFramedata * pPose->channelscale[2];
				pFramedata += 1;
			}

			rotation.x = pPose->channeloffset[3];
			if (pPose->channelmask & 0x08) {
				rotation.x += (float)*pFramedata * pPose->channelscale[3];
				pFramedata += 1;
			}
			rotation.y = pPose->channeloffset[4];
			if (pPose->channelmask & 0x10) {
				rotation.y += (float)*pFramedata * pPose->channelscale[4];
				pFramedata += 1;
			}
			rotation.z = pPose->channeloffset[5];
			if (pPose->channelmask & 0x20) {
				rotation.z += (float)*pFramedata * pPose->channelscale[5];
				pFramedata += 1;
			}
			rotation.w = pPose->channeloffset[6];
			if (pPose->channelmask & 0x40) {
				rotation.w += (float)*pFramedata * pPose->channelscale[6];
				pFramedata += 1;
			}

			scale.x = pPose->channeloffset[7];
			if (pPose->channelmask & 0x80) {
				scale.x += (float)*pFramedata * pPose->channelscale[7];
				pFramedata += 1;
			}
			scale.y = pPose->channeloffset[8];
			if (pPose->channelmask & 0x100) {
				scale.y += (float)*pFramedata * pPose->channelscale[8];
				pFramedata += 1;
			}
			scale.z = pPose->channeloffset[9];
			if (pPose->channelmask & 0x200) {
				scale.z += (float)*pFramedata * pPose->channelscale[9];
				pFramedata += 1;
			}

			Pose pose = {};
			pose.parent = pPose->parent;
			pose.translations = translation;
			pose.scale = scale;
			pose.rotation = rotation;

			result.poses.push_back(pose);
		}
	}

	result.numJoints = pHeader->numJoints;
	result.numFrames = pHeader->numFrames;

	for (int i = 0; i < pHeader->numAnims; i++) {
		IQMAnim* pAnim = pAnims + i;

		printf("Animation %d, name: %s, first frame: %d, last frame: %d, num frames: %d\n", i, pText + pAnim->name,
			   pAnim->firstFrame, pAnim->firstFrame + pAnim->numFrames, pAnim->numFrames);

		Anim anim = {};
		anim.name = std::string(pText + pAnim->name);
		anim.firstFrame = pAnim->firstFrame;
		anim.numFrames = pAnim->numFrames;
		anim.framerate = pAnim->framerate;

		result.animations.push_back(anim);
	}

	hkd_destroy_file(&iqmFile);

	return result;
}

void UnloadIQM(IQMModel* iqmModel) {}<|MERGE_RESOLUTION|>--- conflicted
+++ resolved
@@ -18,11 +18,7 @@
 	IQMModel result = {};
 	result.filename = g_GameDir + std::string(file);
 
-<<<<<<< HEAD
 	HKD_File iqmFile;
-=======
-	HKD_File iqmFile{};
->>>>>>> 699bbcd3
 	if (hkd_read_file(result.filename.c_str(), &iqmFile) != HKD_FILE_SUCCESS) {
 		printf("Could not read IQM file: %s\n", file);
 		exit(-1);
@@ -47,15 +43,15 @@
 
 	printf("IQM Header: %s\n", pHeader->magic);
 
-	uint8_t* pPositions = nullptr;
+	uint8_t* pPositions = NULL;
 	uint32_t positionStride = 0;
-	uint8_t* pTexCoords = nullptr;
+	uint8_t* pTexCoords = NULL;
 	uint32_t texCoordStride = 0;
-	uint8_t* pNormals = nullptr;
+	uint8_t* pNormals = NULL;
 	uint32_t normalStride = 0;
-	uint8_t* pBlendIndices = nullptr;
+	uint8_t* pBlendIndices = NULL;
 	uint32_t blendIndexStride = 0;
-	uint8_t* pBlendWeights = nullptr;
+	uint8_t* pBlendWeights = NULL;
 	uint32_t blendWeightStride = 0;
 
 	for (int i = 0; i < pHeader->numVertArrays; i++) {
@@ -117,7 +113,7 @@
 		uint32_t firstTri = iqmMesh->firstTri;
 		uint32_t numTris = iqmMesh->numTris;
 		IQMMesh mesh = {};
-		// mesh.vertices = (IQMVertex*)malloc(iqmMesh->numVerts * sizeof(IQMVertex));
+		//mesh.vertices = (IQMVertex*)malloc(iqmMesh->numVerts * sizeof(IQMVertex));
 		mesh.material = std::string(pText + iqmMesh->material);
 		mesh.firstTri = firstTri;
 		mesh.numTris = numTris;
@@ -279,8 +275,12 @@
 	for (int i = 0; i < pHeader->numAnims; i++) {
 		IQMAnim* pAnim = pAnims + i;
 
-		printf("Animation %d, name: %s, first frame: %d, last frame: %d, num frames: %d\n", i, pText + pAnim->name,
-			   pAnim->firstFrame, pAnim->firstFrame + pAnim->numFrames, pAnim->numFrames);
+		printf("Animation %d, name: %s, first frame: %d, last frame: %d, num frames: %d\n",
+			   i,
+			   pText + pAnim->name,
+			   pAnim->firstFrame,
+			   pAnim->firstFrame + pAnim->numFrames,
+			   pAnim->numFrames);
 
 		Anim anim = {};
 		anim.name = std::string(pText + pAnim->name);
