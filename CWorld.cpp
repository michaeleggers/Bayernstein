--- conflicted
+++ resolved
@@ -63,7 +63,8 @@
                     m_BrushModels.push_back(model);
                     std::vector<MapTri>& mapTris = door->MapTris();
                     m_pBrushMapTris.push_back(&mapTris);
-                } else if ( prop.value == "info_player_start" ) {
+                }
+                else if ( prop.value == "info_player_start" ) {
                     assert(m_pPlayerEntity == nullptr); // There can only be one
                     glm::vec3 playerStartPosition = CWorld::GetOrigin(&e);
                     m_pPlayerEntity               = new Player(playerStartPosition);
@@ -71,23 +72,22 @@
                     // Upload this model to the GPU. Not using the handle atm.
                     int hPlayerModel = renderer->RegisterModel(m_pPlayerEntity->GetModel());
                     m_Models.push_back(m_pPlayerEntity->GetModel());
-                } else if ( prop.value == "monster_soldier" ) {
+                }
+                else if ( prop.value == "monster_soldier" ) {
                     // just a placeholder entity from trenchbroom/quake
                     glm::vec3 enemyStartPosition = CWorld::GetOrigin(&e);
-<<<<<<< HEAD
-                    Enemy* enemy = new Enemy(e.properties);
+                    Enemy*    enemy              = new Enemy(e.properties);
                     enemy->RegisterPlayer(m_pPlayerEntity);
-=======
-                    Enemy*    enemy              = new Enemy(e.properties);
->>>>>>> 5226126c
                     m_pEntityManager->RegisterEntity(enemy);
 
                     int hEnemyModel = renderer->RegisterModel(enemy->GetModel());
                     m_Models.push_back(enemy->GetModel());
-                } else if ( prop.value == "path_corner" ) { // FIX: Should be an entity type as well.
+                }
+                else if ( prop.value == "path_corner" ) { // FIX: Should be an entity type as well.
                     Waypoint point = CWorld::GetWaypoint(&e);
-                    m_NameToWaypoint.insert({ point.targetname, point });
-                } else {
+                    m_NameToWaypoint.insert({point.targetname, point});
+                }
+                else {
                     printf("Unknown entity type: %s\n", prop.value.c_str());
                 }
             }
@@ -126,7 +126,8 @@
             auto it = m_NameToWaypoint.find(current.target);
             if ( it != m_NameToWaypoint.end() ) {
                 current = it->second;
-            } else {
+            }
+            else {
                 break; // End of the chain
             }
         }
@@ -181,12 +182,14 @@
 
             EllipsoidCollider ec = pEntity->GetEllipsoidCollider();
             //printf("velocity: %f %f %f\n", pEntity->m_Velocity.x, pEntity->m_Velocity.y, pEntity->m_Velocity.z);
-            CollisionInfo collisionInfo = CollideEllipsoidWithMapTris(ec,
-                                                                      static_cast<float>(dt) * pEntity->m_Velocity,
-                                                                      static_cast<float>(dt) * m_Gravity,
-                                                                      m_MapTris.data(),
-                                                                      StaticGeometryCount(),
-                                                                      m_pBrushMapTris);
+            CollisionInfo collisionInfo = CollideEllipsoidWithMapTris(
+                ec,
+                static_cast<float>(dt) * pEntity->m_Velocity,
+                static_cast<float>(dt) * m_Gravity,
+                m_MapTris.data(),
+                StaticGeometryCount(),
+                m_pBrushMapTris
+            );
 
             // Iterate over brush entities and check for collision as well...
 
@@ -223,11 +226,13 @@
                 Door*             pDoor = (Door*)pOther;
                 EllipsoidCollider ec    = pEntity->GetEllipsoidCollider();
                 CollisionInfo     ci    = PushTouch(
-                    ec, static_cast<float>(dt) * pEntity->m_Velocity, pDoor->MapTris().data(), pDoor->MapTris().size());
+                    ec, static_cast<float>(dt) * pEntity->m_Velocity, pDoor->MapTris().data(), pDoor->MapTris().size()
+                );
                 if ( ci.didCollide ) {
                     printf("COLLIDED!\n");
                     Dispatcher->DispatchMessage(
-                        SEND_MSG_IMMEDIATELY, pEntity->ID(), pDoor->ID(), message_type::Collision, 0);
+                        SEND_MSG_IMMEDIATELY, pEntity->ID(), pDoor->ID(), message_type::Collision, 0
+                    );
                 }
             }
         }
@@ -244,17 +249,20 @@
     for ( int i = 0; i < tris.size(); i++ ) {
         MapPolygon mapPoly = tris[ i ];
 
-        Vertex A = { glm::vec3(mapPoly.vertices[ 0 ].pos.x, mapPoly.vertices[ 0 ].pos.y, mapPoly.vertices[ 0 ].pos.z),
-                     mapPoly.vertices[ 0 ].uv };
-        Vertex B = { glm::vec3(mapPoly.vertices[ 1 ].pos.x, mapPoly.vertices[ 1 ].pos.y, mapPoly.vertices[ 1 ].pos.z),
-                     mapPoly.vertices[ 1 ].uv };
-        Vertex C = { glm::vec3(mapPoly.vertices[ 2 ].pos.x, mapPoly.vertices[ 2 ].pos.y, mapPoly.vertices[ 2 ].pos.z),
-                     mapPoly.vertices[ 2 ].uv };
+        Vertex A
+            = {glm::vec3(mapPoly.vertices[ 0 ].pos.x, mapPoly.vertices[ 0 ].pos.y, mapPoly.vertices[ 0 ].pos.z),
+               mapPoly.vertices[ 0 ].uv};
+        Vertex B
+            = {glm::vec3(mapPoly.vertices[ 1 ].pos.x, mapPoly.vertices[ 1 ].pos.y, mapPoly.vertices[ 1 ].pos.z),
+               mapPoly.vertices[ 1 ].uv};
+        Vertex C
+            = {glm::vec3(mapPoly.vertices[ 2 ].pos.x, mapPoly.vertices[ 2 ].pos.y, mapPoly.vertices[ 2 ].pos.z),
+               mapPoly.vertices[ 2 ].uv};
 
         A.color         = triColor;
         B.color         = triColor;
         C.color         = triColor;
-        MapTri tri      = { .tri = { A, B, C } };
+        MapTri tri      = {.tri = {A, B, C}};
         tri.textureName = mapPoly.textureName;
         //FIX: Search through all supported image formats not just PNG.
         tri.hTexture = renderer->RegisterTextureGetHandle(tri.textureName + ".tga");
@@ -285,10 +293,11 @@
         if ( property.key == "origin" ) {
             std::vector<float> values = ParseValues<float>(property.value);
             waypoint.position         = glm::vec3(values[ 0 ], values[ 1 ], values[ 2 ]);
-        } else if ( property.key == "targetname" ) {
+        }
+        else if ( property.key == "targetname" ) {
             waypoint.targetname = property.value;
-
-        } else if ( property.key == "target" ) {
+        }
+        else if ( property.key == "target" ) {
             waypoint.target = property.value;
         }
     }
