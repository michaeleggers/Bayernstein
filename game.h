#ifndef _GAME_H_
#define _GAME_H_

#include <string>

#include "CWorld.h"
#include "Entity/Door/g_door.h"
#include "Entity/Enemy/g_enemy.h"
#include "Entity/Player/g_player.h"
#include "Entity/entity_manager.h"
#include "camera.h"
#include "hkd_interface.h"
#include "irender.h"

class Game {
  public:
<<<<<<< HEAD
    Game(std::string exePath, hkdInterface *interface);
=======
    Game(std::string exePath, hkdInterface* interface, IRender* renderer);
>>>>>>> 4feff5d2

    void Init();
    bool RunFrame(double dt);
    void Shutdown();

  private:
<<<<<<< HEAD
    hkdInterface                *m_Interface;
    std::string                 m_ExePath;
=======
    IRender* m_Renderer;
    hkdInterface* m_Interface;
    std::string m_ExePath;

    Player* m_pPlayerEntity;
    EntityManager* m_pEntityManager;
>>>>>>> 4feff5d2

    Camera m_Camera;
    Camera m_FollowCamera;

    std::vector<HKD_Model*> m_Models;
    CFont* m_ConsoleFont;
    CFont* m_ConsoleFont30;
    Box m_SkyBox{};

    double m_AccumTime;

    CWorld m_World;
};

#endif<|MERGE_RESOLUTION|>--- conflicted
+++ resolved
@@ -14,28 +14,18 @@
 
 class Game {
   public:
-<<<<<<< HEAD
     Game(std::string exePath, hkdInterface *interface);
-=======
-    Game(std::string exePath, hkdInterface* interface, IRender* renderer);
->>>>>>> 4feff5d2
 
     void Init();
     bool RunFrame(double dt);
     void Shutdown();
 
   private:
-<<<<<<< HEAD
     hkdInterface                *m_Interface;
     std::string                 m_ExePath;
-=======
-    IRender* m_Renderer;
-    hkdInterface* m_Interface;
-    std::string m_ExePath;
 
     Player* m_pPlayerEntity;
     EntityManager* m_pEntityManager;
->>>>>>> 4feff5d2
 
     Camera m_Camera;
     Camera m_FollowCamera;
