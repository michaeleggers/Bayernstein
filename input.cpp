--- conflicted
+++ resolved
@@ -15,11 +15,8 @@
 static Uint8        g_MouseButtons;
 static Uint8        g_PrevMouseButtons;
 static MouseMotion  g_MouseMotionState;
-<<<<<<< HEAD
 static bool         g_MouseMoved;
-=======
 static MouseWheel   g_MouseWheelState;
->>>>>>> 5c94e0ed
 
 static std::string g_EventText;
 
@@ -141,16 +138,15 @@
     return g_MouseMotionState;
 }
 
-<<<<<<< HEAD
 bool MouseMoved(int event) {
     // There is no button for mouse moved but we want to
     // be able to ask for this in the input handler.
     // That is why we check for SDL_MOUSEMOTION.
     return (event == SDL_MOUSEMOTION) && g_MouseMoved;
-=======
+}
+
 const MouseWheel GetMouseWheel(void) {
     return g_MouseWheelState;
->>>>>>> 5c94e0ed
 }
 
 bool ShouldClose(void)
