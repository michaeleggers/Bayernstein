--- conflicted
+++ resolved
@@ -63,10 +63,10 @@
 
 	// New tris
 
-	Tri t1 = {.vertices = {{.pos = A}, {.pos = mAB}, {.pos = mCA}}};
-	Tri t2 = {.vertices = {{.pos = mAB}, {.pos = B}, {.pos = mBC}}};
-	Tri t3 = {.vertices = {{.pos = mBC}, {.pos = C}, {.pos = mCA}}};
-	Tri t4 = {.vertices = {{.pos = mCA}, {.pos = mAB}, {.pos = mBC}}};
+	Tri t1 = { .vertices = { { .pos = A }, { .pos = mAB }, { .pos = mCA } } };
+	Tri t2 = { .vertices = { { .pos = mAB }, { .pos = B }, { .pos = mBC } } };
+	Tri t3 = { .vertices = { { .pos = mBC }, { .pos = C }, { .pos = mCA } } };
+	Tri t4 = { .vertices = { { .pos = mCA }, { .pos = mAB }, { .pos = mBC } } };
 	t1.a.color = tri->a.color;
 	t1.b.color = cAB;
 	t1.c.color = cCA;
@@ -92,11 +92,7 @@
 
 	uint32_t maxTris = pow(4, numIterations);
 
-<<<<<<< HEAD
 	//SubdivTri(tri, out_tris);
-=======
-	// SubdivTri(tri, out_tris);
->>>>>>> 699bbcd3
 
 	Tri* tmp = (Tri*)malloc(maxTris * sizeof(Tri));
 	out_tris[0] = *tri;
@@ -114,15 +110,11 @@
 
 // out_verts are expect to hold 6 vertices
 // out_indices are expected to hold 12 indices
-<<<<<<< HEAD
 void SubdivIndexedTri(Vertex* verts,
 					  uint32_t numVerts,
 					  uint16_t* indices,
 					  uint32_t numIndices,
 					  Vertex* out_verts,
-=======
-void SubdivIndexedTri(Vertex* verts, uint32_t numVerts, const uint16_t* indices, uint32_t numIndices, Vertex* out_verts,
->>>>>>> 699bbcd3
 					  uint16_t* out_indices) {
 	if (numVerts < 3) {
 		return;
@@ -173,12 +165,11 @@
 	out_verts[0] = verts[0];
 	out_verts[1] = verts[1];
 	out_verts[2] = verts[2];
-	out_verts[3] = {.pos = mAB};
-	out_verts[4] = {.pos = mCA};
-	out_verts[5] = {.pos = mBC};
-}
-
-<<<<<<< HEAD
+	out_verts[3] = { .pos = mAB };
+	out_verts[4] = { .pos = mCA };
+	out_verts[5] = { .pos = mBC };
+}
+
 void SubdivIndexedTri(Vertex* verts,
 					  uint32_t numVerts,
 					  uint16_t* indices,
@@ -186,10 +177,6 @@
 					  Vertex* out_verts,
 					  uint16_t* out_indices,
 					  uint32_t numIterations) {
-=======
-void SubdivIndexedTri(Vertex* verts, uint32_t numVerts, uint16_t* indices, uint32_t numIndices, Vertex* out_verts,
-					  uint16_t* out_indices, uint32_t numIterations) {
->>>>>>> 699bbcd3
 	// TODO: implement
 }
 
@@ -243,34 +230,21 @@
 	TranslateTri(&quad->b, t);
 }
 
-<<<<<<< HEAD
 FaceQuad QuadToFace(Quad* quad) {
-	return {quad->tl, quad->tr, quad->br, quad->bl};
-}
-=======
-FaceQuad QuadToFace(Quad* quad) { return {quad->tl, quad->tr, quad->br, quad->bl}; }
->>>>>>> 699bbcd3
+	return { quad->tl, quad->tr, quad->br, quad->bl };
+}
 
 void SetQuadColor(Quad* quad, glm::vec4 color) {
 	SetTriColor(&quad->a, color);
 	SetTriColor(&quad->b, color);
 }
 
-<<<<<<< HEAD
 //Quad front;
 //Quad right;
 //Quad back;
 //Quad left;
 //Quad top;
 //Quad bottom;
-=======
-// Quad front;
-// Quad right;
-// Quad back;
-// Quad left;
-// Quad top;
-// Quad bottom;
->>>>>>> 699bbcd3
 Box CreateBox(glm::vec3 scale, glm::vec4 color) {
 	Box result = {};
 
@@ -420,5 +394,5 @@
 	// of the plane from the origin..
 	float d = glm::dot(A, normal);
 
-	return {normal, d};
+	return { normal, d };
 }