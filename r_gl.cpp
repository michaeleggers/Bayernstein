--- conflicted
+++ resolved
@@ -20,6 +20,8 @@
 
 #include "Console/Console.h"
 #include "Console/VariableManager.h"
+#include "Entity/base_game_entity.h"
+#include "globals.h"
 #include "input.h"
 #include "platform.h"
 #include "r_common.h"
@@ -27,16 +29,7 @@
 #include "r_gl_fbo.h"
 #include "r_gl_texture.h"
 #include "r_gl_texture_mgr.h"
-<<<<<<< HEAD
-#include "r_gl_fbo.h"
-#include "input.h" 
-#include "Console/Console.h"
-#include "Console/VariableManager.h"
-#include "Entity/base_game_entity.h"
-#include "globals.h"
-=======
 #include "r_itexture.h"
->>>>>>> 77c6630f
 
 const int WINDOW_WIDTH = 1920;
 const int WINDOW_HEIGHT = 1080;
@@ -839,7 +832,6 @@
         else {
             m_ModelShader->ResetShaderSettingBits(SHADER_ANIMATED);
         }
-<<<<<<< HEAD
        
         BaseGameEntity* pOwner = hkdModel->pOwner;
         glm::vec3 ownerPos = glm::vec3(0.0f);
@@ -852,10 +844,6 @@
         glm::quat orientation = ownerOrientation * hkdModel->orientation;
         glm::vec3 scale = hkdModel->scale;
         glm::mat4 modelMatrix = CreateModelMatrix( position, orientation, scale ); 
-=======
-
-        glm::mat4 modelMatrix = CreateModelMatrix( models[i] );
->>>>>>> 77c6630f
         m_ModelShader->SetMat4("model", modelMatrix);
 
         for (int j = 0; j < model.meshes.size(); j++) {
