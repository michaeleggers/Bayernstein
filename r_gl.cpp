--- conflicted
+++ resolved
@@ -24,7 +24,6 @@
 const int WINDOW_WIDTH = 1920;
 const int WINDOW_HEIGHT = 1080;
 
-<<<<<<< HEAD
 void GLAPIENTRY OpenGLDebugCallback(GLenum source,
 									GLenum type,
 									GLuint id,
@@ -34,14 +33,6 @@
 									const void* userParam) {
 	// Ignore non-significant error/warning codes (e.g., vendor-specific warnings)
 	if (id == 131169 || id == 131185 || id == 131218 || id == 131204) return;
-=======
-void GLAPIENTRY OpenGLDebugCallback(GLenum source, GLenum type, GLuint id, GLenum severity, GLsizei length,
-									const GLchar* message, const void* userParam) {
-	// Ignore non-significant error/warning codes (e.g., vendor-specific warnings)
-	if (id == 131169 || id == 131185 || id == 131218 || id == 131204) {
-		return;
-	}
->>>>>>> 699bbcd3
 
 	printf("--------------------- OpenGL Debug Output ---------------------\n");
 	printf("Message: %s\n", message);
@@ -123,13 +114,13 @@
 	glEnable(GL_DEBUG_OUTPUT_SYNCHRONOUS); // Make sure OpenGL calls this callback in the same thread
 
 	// Register the debug callback function
-	glDebugMessageCallback(OpenGLDebugCallback, nullptr);
+	glDebugMessageCallback(OpenGLDebugCallback, NULL);
 
 	// You can optionally control which types of messages are logged
-	glDebugMessageControl(GL_DONT_CARE, GL_DONT_CARE, GL_DONT_CARE, 0, nullptr, GL_TRUE);
-}
-
-void GLRender::Shutdown() {
+	glDebugMessageControl(GL_DONT_CARE, GL_DONT_CARE, GL_DONT_CARE, 0, NULL, GL_TRUE);
+}
+
+void GLRender::Shutdown(void) {
 	// Deinit ImGui
 
 	ImGui_ImplOpenGL3_Shutdown();
@@ -154,7 +145,7 @@
 	delete m_ImPrimitivesShader;
 }
 
-bool GLRender::Init() {
+bool GLRender::Init(void) {
 	SDL_Init(SDL_INIT_EVERYTHING);
 
 	// From 2.0.18: Enable native IME.
@@ -165,7 +156,11 @@
 	*/
 
 	// Create an application window with the following settings:
-	m_Window = SDL_CreateWindow("HKD", SDL_WINDOWPOS_UNDEFINED, SDL_WINDOWPOS_UNDEFINED, WINDOW_WIDTH, WINDOW_HEIGHT,
+	m_Window = SDL_CreateWindow("HKD",
+								SDL_WINDOWPOS_UNDEFINED,
+								SDL_WINDOWPOS_UNDEFINED,
+								WINDOW_WIDTH,
+								WINDOW_HEIGHT,
 								SDL_WINDOW_OPENGL | SDL_WINDOW_RESIZABLE | SDL_WINDOW_ALLOW_HIGHDPI);
 
 	// BEWARE! These flags must be set AFTER SDL_CreateWindow. Otherwise SDL
@@ -210,7 +205,7 @@
 
 	// Check that the window was successfully created
 
-	if (m_Window == nullptr) {
+	if (m_Window == NULL) {
 		// In the case that the window could not be made...
 		SDL_Log("Could not create window: %s\n", SDL_GetError());
 		return false;
@@ -288,8 +283,9 @@
 	for (int i = 0; i < model->meshes.size(); i++) {
 		HKD_Mesh* mesh = &model->meshes[i];
 		GLTexture* texture = (GLTexture*)m_TextureManager->CreateTexture(mesh->textureFileName);
-		GLMesh gl_mesh = {
-			.triOffset = offset / 3 + (int)mesh->firstTri, .triCount = (int)mesh->numTris, .texture = texture};
+		GLMesh gl_mesh = { .triOffset = offset / 3 + (int)mesh->firstTri,
+						   .triCount = (int)mesh->numTris,
+						   .texture = texture };
 		gl_model.meshes.push_back(gl_mesh);
 	}
 
@@ -301,21 +297,17 @@
 	return gpuModelHandle;
 }
 
-<<<<<<< HEAD
 void GLRender::SetActiveCamera(Camera* camera) {
 	m_ActiveCamera = camera;
 }
-=======
-void GLRender::SetActiveCamera(Camera* camera) { m_ActiveCamera = camera; }
->>>>>>> 699bbcd3
 
 void GLRender::RegisterColliderModels() {
 	// Generate vertices for a circle. Used for ellipsoid colliders.
 
 	MeshEllipsoid unitEllipsoid = CreateUnitEllipsoid(2);
 
-	m_EllipsoidColliderDrawCmd = AddTrisToBatch(m_ColliderBatch, unitEllipsoid.tris.data(), unitEllipsoid.tris.size(),
-												false, DRAW_MODE_WIREFRAME);
+	m_EllipsoidColliderDrawCmd = AddTrisToBatch(
+		m_ColliderBatch, unitEllipsoid.tris.data(), unitEllipsoid.tris.size(), false, DRAW_MODE_WIREFRAME);
 }
 
 // Maybe return a void* as GPU handle, because usually APIs that use the handle of
@@ -323,11 +315,10 @@
 std::vector<ITexture*> GLRender::ModelTextures(int gpuModelHandle) {
 	std::vector<ITexture*> results;
 
-	if (gpuModelHandle >= m_Models.size()) {
+	if (gpuModelHandle >= m_Models.size())
 		return results;
-	} else if (gpuModelHandle < 0) {
+	else if (gpuModelHandle < 0)
 		return results;
-	}
 
 	GLModel* model = &m_Models[gpuModelHandle];
 	for (auto& mesh : model->meshes) {
@@ -337,14 +328,8 @@
 	return results;
 }
 
-<<<<<<< HEAD
 std::vector<ITexture*> GLRender::Textures(void) {
 	std::vector<ITexture*> result;
-=======
-std::vector<ITexture*> GLRender::Textures() {
-	std::vector<ITexture*> result;
-	result.reserve(m_TextureManager->m_NameToTexture.size());
->>>>>>> 699bbcd3
 	for (auto& elem : m_TextureManager->m_NameToTexture) {
 		result.push_back(elem.second);
 	}
@@ -355,7 +340,12 @@
 void GLRender::ImDrawTris(Tri* tris, uint32_t numTris, bool cullFace, DrawMode drawMode) {
 	int offset = m_ImPrimitiveBatch->Add(tris, numTris, cullFace, drawMode);
 
-	GLBatchDrawCmd drawCmd = {.offset = offset, .numVerts = 3 * numTris, .cullFace = cullFace, .drawMode = drawMode};
+	GLBatchDrawCmd drawCmd = {
+		.offset = offset,
+		.numVerts = 3 * numTris,
+		.cullFace = cullFace,
+		.drawMode = drawMode,
+	};
 
 	m_PrimitiveDrawCmds.push_back(drawCmd);
 }
@@ -372,32 +362,34 @@
 GLBatchDrawCmd GLRender::AddTrisToBatch(GLBatch* batch, Tri* tris, uint32_t numTris, bool cullFace, DrawMode drawMode) {
 	int offset = batch->Add(tris, numTris, cullFace, drawMode);
 
-	GLBatchDrawCmd drawCmd = {.offset = offset, .numVerts = 3 * numTris, .cullFace = cullFace, .drawMode = drawMode};
+	GLBatchDrawCmd drawCmd = {
+		.offset = offset,
+		.numVerts = 3 * numTris,
+		.cullFace = cullFace,
+		.drawMode = drawMode,
+	};
 
 	return drawCmd;
 }
 
 // Draw triangles with indexed geometry :)
-<<<<<<< HEAD
 void GLRender::ImDrawIndexed(
 	Vertex* verts, uint32_t numVerts, uint16_t* indices, uint32_t numIndices, bool cullFace, DrawMode drawMode) {
-=======
-void GLRender::ImDrawIndexed(Vertex* verts, uint32_t numVerts, uint16_t* indices, uint32_t numIndices, bool cullFace,
-							 DrawMode drawMode) {
->>>>>>> 699bbcd3
 	int offset = 0;
 	int offsetIndices = 0;
-	if (!m_ImPrimitiveBatchIndexed->Add(verts, numVerts, indices, numIndices, &offset, &offsetIndices, cullFace,
-										drawMode)) {
+	if (!m_ImPrimitiveBatchIndexed->Add(
+			verts, numVerts, indices, numIndices, &offset, &offsetIndices, cullFace, drawMode)) {
 		return;
 	}
 
-	GLBatchDrawCmd drawCmd = {.offset = offset,
-							  .indexOffset = offsetIndices,
-							  .numVerts = numVerts,
-							  .numIndices = numIndices,
-							  .cullFace = cullFace,
-							  .drawMode = drawMode};
+	GLBatchDrawCmd drawCmd = {
+		.offset = offset,
+		.indexOffset = offsetIndices,
+		.numVerts = numVerts,
+		.numIndices = numIndices,
+		.cullFace = cullFace,
+		.drawMode = drawMode,
+	};
 
 	m_PrimitiveIndexdDrawCmds.push_back(drawCmd);
 }
@@ -406,7 +398,12 @@
 void GLRender::ImDrawVerts(Vertex* verts, uint32_t numVerts) {
 	int offset = m_ImPrimitiveBatch->Add(verts, numVerts);
 
-	GLBatchDrawCmd drawCmd = {.offset = offset, .numVerts = numVerts, .cullFace = false, .drawMode = DRAW_MODE_SOLID};
+	GLBatchDrawCmd drawCmd = {
+		.offset = offset,
+		.numVerts = numVerts,
+		.cullFace = false,
+		.drawMode = DRAW_MODE_SOLID,
+	};
 }
 
 // We have separate draw cmds from the batch. This function generate unneccessary many
@@ -428,13 +425,17 @@
 	}
 
 	if (close) {
-		Vertex endAndStart[] = {*v, verts[0]};
+		Vertex endAndStart[] = { *v, verts[0] };
 		m_ImPrimitiveBatch->Add(endAndStart, 2, false, DRAW_MODE_LINES);
 		moreVerts += 2;
 	}
 
 	GLBatchDrawCmd drawCmd = {
-		.offset = offset, .numVerts = numVerts + moreVerts, .cullFace = false, .drawMode = DRAW_MODE_LINES};
+		.offset = offset,
+		.numVerts = numVerts + moreVerts,
+		.cullFace = false,
+		.drawMode = DRAW_MODE_LINES,
+	};
 
 	m_PrimitiveDrawCmds.push_back(drawCmd);
 }
@@ -461,7 +462,7 @@
 
 GLBatchDrawCmd GLRender::AddLineToBatch(GLBatch* batch, Vertex* verts, uint32_t numVerts, bool close) {
 	if (numVerts < 2) { // This won't work, man.
-		return {-1};
+		return { -1 };
 	}
 
 	Vertex* v = verts;
@@ -476,18 +477,19 @@
 	}
 
 	if (close) {
-		Vertex endAndStart[] = {*v, verts[0]};
+		Vertex endAndStart[] = { *v, verts[0] };
 		batch->Add(endAndStart, 2, false, DRAW_MODE_LINES);
 		moreVerts += 2;
 	}
 
 	GLBatchDrawCmd drawCmd = {
-		.offset = offset, .numVerts = numVerts + moreVerts, .cullFace = false, .drawMode = DRAW_MODE_LINES};
+		.offset = offset, .numVerts = numVerts + moreVerts, .cullFace = false, .drawMode = DRAW_MODE_LINES
+	};
 
 	return drawCmd;
 }
 
-void GLRender::RenderBegin() {
+void GLRender::RenderBegin(void) {
 	// SDL_GetWindowSize(m_Window, &m_WindowWidth, &m_WindowHeight);
 
 	// See: https://wiki.libsdl.org/SDL2/SDL_GL_GetDrawableSize
@@ -541,8 +543,11 @@
 			glDrawArrays(primitiveType, drawCmd.offset, drawCmd.numVerts);
 		} else if (geomType == GEOM_TYPE_INDEXED) {
 			uint32_t indexBufferUSOffset = drawCmd.indexOffset * sizeof(uint16_t);
-			glDrawElementsBaseVertex(primitiveType, drawCmd.numIndices, GL_UNSIGNED_SHORT,
-									 (GLvoid*)(drawCmd.indexOffset * sizeof(uint16_t)), drawCmd.offset);
+			glDrawElementsBaseVertex(primitiveType,
+									 drawCmd.numIndices,
+									 GL_UNSIGNED_SHORT,
+									 (GLvoid*)(drawCmd.indexOffset * sizeof(uint16_t)),
+									 drawCmd.offset);
 		}
 
 		m_ImPrimitivesShader->ResetShaderSettingBits(SHADER_LINEMODE);
@@ -662,7 +667,7 @@
 		glm::mat4 S = glm::scale(glm::mat4(1.0f), scale);
 		glm::mat4 M = T * S;
 		m_ColliderShader->SetMat4("model", M);
-		std::vector<GLBatchDrawCmd> drawCmds = {m_EllipsoidColliderDrawCmd};
+		std::vector<GLBatchDrawCmd> drawCmds = { m_EllipsoidColliderDrawCmd };
 		// glDrawArrays(GL_TRIANGLES, m_EllipsoidColliderDrawCmd.offset, m_EllipsoidColliderDrawCmd.numVerts);
 		ExecuteDrawCmds(drawCmds, GEOM_TYPE_VERTEX_ONLY);
 		// glDrawArrays(GL_LINES,
@@ -671,7 +676,7 @@
 	}
 }
 
-void GLRender::RenderEnd() {
+void GLRender::RenderEnd(void) {
 	ImGui::Render();
 	ImGui_ImplOpenGL3_RenderDrawData(ImGui::GetDrawData());
 
@@ -714,10 +719,6 @@
 	}
 }
 
-<<<<<<< HEAD
 void GLRender::SetWindowTitle(char* windowTitle) {
 	SDL_SetWindowTitle(m_Window, windowTitle);
-}
-=======
-void GLRender::SetWindowTitle(char* windowTitle) { SDL_SetWindowTitle(m_Window, windowTitle); }
->>>>>>> 699bbcd3
+}