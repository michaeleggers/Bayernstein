--- conflicted
+++ resolved
@@ -19,16 +19,12 @@
 
 #include "polysoup.h"
 
-// #define MAP_PARSER_IMPLEMENTATION
+//#define MAP_PARSER_IMPLEMENTATION
 #include "map_parser.h"
 
 #define PS_FLOAT_EPSILON (0.0001)
 
-<<<<<<< HEAD
 static std::string loadTextFile(std::string file) {
-=======
-static std::string loadTextFile(const std::string& file) {
->>>>>>> 699bbcd3
 	std::ifstream iFileStream;
 	std::stringstream ss;
 	iFileStream.open(file, std::ifstream::in);
@@ -43,11 +39,7 @@
 	return data;
 }
 
-<<<<<<< HEAD
 static void writePolys(std::string fileName, std::vector<MapPolygon> polys) {
-=======
-static void writePolys(const std::string& fileName, std::vector<MapPolygon> polys) {
->>>>>>> 699bbcd3
 	std::ofstream oFileStream;
 	oFileStream.open(fileName, std::ios::binary | std::ios::out);
 
@@ -63,11 +55,7 @@
 	oFileStream.close();
 }
 
-<<<<<<< HEAD
 static void writePolysOBJ(std::string fileName, std::vector<MapPolygon> polys) {
-=======
-static void writePolysOBJ(const std::string& fileName, std::vector<MapPolygon> polys) {
->>>>>>> 699bbcd3
 	std::stringstream faces;
 	std::ofstream oFileStream;
 	oFileStream.open(fileName, std::ios::out);
@@ -96,20 +84,14 @@
 	glm::f64vec3 n = glm::normalize(glm::cross(v0, v1));
 	double d = -glm::dot(n, p0);
 
-	return {n, p0, d};
-}
-
-<<<<<<< HEAD
+	return { n, p0, d };
+}
+
 static inline glm::f64vec3 convertVertexToVec3(MapVertex v) {
 	return glm::f64vec3(v.x, v.y, v.z);
 }
 
 MapPlane convertFaceToPlane(Face face) {
-=======
-static inline glm::f64vec3 convertVertexToVec3(MapVertex v) { return {v.x, v.y, v.z}; }
-
-MapPlane convertFaceToPlane(const Face& face) {
->>>>>>> 699bbcd3
 	glm::f64vec3 p0 = convertVertexToVec3(face.vertices[0]);
 	glm::f64vec3 p1 = convertVertexToVec3(face.vertices[1]);
 	glm::f64vec3 p2 = convertVertexToVec3(face.vertices[2]);
@@ -120,16 +102,11 @@
 	glm::f64vec3 n0xn1 = glm::cross(p0.n, p1.n);
 	double det = glm::dot(n0xn1, p2.n);
 
-	if (fabs(det) < PS_FLOAT_EPSILON) { // Early out if planes do not intersect at single point
+	if (fabs(det) < PS_FLOAT_EPSILON) // Early out if planes do not intersect at single point
 		return false;
-	}
 
 	*intersectionPoint =
-<<<<<<< HEAD
-		(-p0.d * (glm::cross(p1.n, p2.n)) - p1.d * (glm::cross(p2.n, p0.n)) - p2.d * (glm::cross(p0.n, p1.n))) / det;
-=======
 		(-p0.d * (glm::cross(p1.n, p2.n))-p1.d * (glm::cross(p2.n, p0.n))-p2.d * (glm::cross(p0.n, p1.n))) / det;
->>>>>>> 699bbcd3
 
 	return true;
 }
@@ -161,15 +138,8 @@
 		MapPlane plane = convertFaceToPlane(face);
 		glm::f64vec3 a = glm::normalize(intersectionPoint - plane.p0);
 		double dotProd = glm::dot(plane.n, a);
-<<<<<<< HEAD
 		// FIXME: HOW DO WE GET IT NUMERICALLY GOOD ENOUGH??
 		if (glm::dot(plane.n, intersectionPoint) + plane.d > PS_FLOAT_EPSILON) return false;
-=======
-		if (glm::dot(plane.n, intersectionPoint) + plane.d >
-			PS_FLOAT_EPSILON) { // FIXME: HOW DO WE GET IT NUMERICALLY GOOD ENOUGH??
-			return false;
-		}
->>>>>>> 699bbcd3
 	}
 
 	return true;
@@ -199,13 +169,7 @@
 						}
 					}
 				}
-<<<<<<< HEAD
 				if (poly.vertices.size() > 0) polys.push_back(poly);
-=======
-				if (!poly.vertices.empty()) {
-					polys.push_back(poly);
-				}
->>>>>>> 699bbcd3
 			}
 		}
 	}
@@ -235,13 +199,7 @@
 	MapPolygon result;
 	size_t vertCount = poly.vertices.size();
 
-<<<<<<< HEAD
 	if (vertCount < 3) return poly; // Actually not a valid polygon
-=======
-	if (vertCount < 3) {
-		return poly; // Actually not a valid polygon
-	}
->>>>>>> 699bbcd3
 
 	// Center of poly
 	glm::f64vec3 center(0.0f);
@@ -288,7 +246,6 @@
 }
 
 /*
-<<<<<<< HEAD
 * Assumes only convex polygons -> use trivial triangulation approach where
 * a triangle-fan gets built, eg:
 * 
@@ -306,25 +263,6 @@
 * 
 * TODO: Fix this with indexed data.
 */
-=======
- * Assumes only convex polygons -> use trivial triangulation approach where
- * a triangle-fan gets built, eg:
- *
- *       v2______v3                        v2______v3
- *       /       |                         /|     /|
- *      /        |                        / |    / |
- *   v1/         |       -->           v1/  |   /  |
- *     \         |                       \  |  /   |
- *      \        |                        \ | /    |
- *       \_______|                         \|/_____|
- *        v0     v4                         v0     v4
- *
- * v0 is the 'provoking vertex'. It is the anchor-point of the triangle fan.
- * Note that a lot of redundant data is generated: (v0, v1, v2), (v0, v2, v3), (v0, v3, v4).
- *
- * TODO: Fix this with indexed data.
- */
->>>>>>> 699bbcd3
 std::vector<MapPolygon> triangulate(std::vector<MapPolygon> polys) {
 	std::vector<MapPolygon> tris = {};
 
@@ -365,7 +303,7 @@
 
 	std::string mapData = loadTextFile(argv[1]);
 	size_t inputLength = mapData.length();
-	Map map = getMap(&mapData[0], inputLength, mapVersion);
+	Map map = getMap(&mapData[0], inputLength, mapVersion);	
 	std::vector<MapPolygon> polysoup = createPolysoup(map);
 	std::vector<MapPolygon> tris = triangulate(polysoup);
 	writePolys("tris.bin", tris);
