// This is the interface of the renderer. If you want to build a new backend (for example Apple Metal)
// then you have to implement against this interface.

#ifndef _IRENDER_H_
#define _IRENDER_H_

#include <vector>
#include <string>
#include <stdint.h>

<<<<<<< HEAD
#include <SDL.h>

#include "irender.h"
=======
>>>>>>> 77c6630f
#include "r_itexture.h"
#include "r_model.h"
#include "camera.h"
#include "r_common.h"
#include "r_font.h"
#include "CWorld.h"
#include "Console/Console.h"

enum DrawMode {
	DRAW_MODE_SOLID,
	DRAW_MODE_WIREFRAME,
	DRAW_MODE_LINES
};

struct GLBatchDrawCmd { // TODO: Rename
	int		offset;		// offset into vertex buffer (VBO)
	int		indexOffset;	// offset into index buffer (iVBO)
	uint32_t	numVerts;
	uint32_t	numIndices;
	bool		cullFace;
	DrawMode	drawMode;
};

class IRender {
public:
	virtual bool Init(void)			= 0;
	virtual void Shutdown(void)		= 0;
	virtual int  RegisterModel(HKD_Model* model) = 0;
	virtual int  RegisterBrush(HKD_Model* model) = 0;
	virtual void RegisterFont(CFont* font) = 0;
	virtual void RegisterWorld(CWorld* world) = 0;
	virtual uint64_t RegisterTextureGetHandle(std::string name) = 0;
	virtual void SetActiveCamera(Camera* camera) = 0;
	virtual std::vector<ITexture*> ModelTextures(int gpuModelHandle) = 0;
	virtual std::vector<ITexture*> Textures() = 0;
	virtual void ImDrawTris(Tri* tris, uint32_t numTris, bool cullFace = true, DrawMode drawMode = DRAW_MODE_SOLID) = 0;
	virtual void ImDrawTriPlanes(TriPlane* triPlanes, uint32_t numTriPlanes, bool cullFace = true, DrawMode drawMode = DRAW_MODE_SOLID) = 0;
	virtual void ImDrawIndexed(Vertex* verts, uint32_t numVerts, uint16_t* indices, uint32_t numIndices, bool cullFace = true, DrawMode drawMode = DRAW_MODE_SOLID) = 0;
	virtual void ImDrawVerts(Vertex* verts, uint32_t numVerts) = 0;
	virtual void ImDrawLines(Vertex* verts, uint32_t numVerts, bool close = false) = 0;
    virtual void ImDrawCircle(glm::vec3 center, float radius, glm::vec3 normal)                                 = 0;
    virtual void ImDrawSphere(glm::vec3 pos, float radius, glm::vec4 color = glm::vec4(1.0f, 0.0f, 0.0f, 1.0f)) = 0;
	virtual void RenderBegin(void) = 0;
    virtual void Begin3D() = 0;
	virtual void End3D() = 0;
    virtual void DrawWorldTris() = 0;
	virtual void Begin2D() = 0;
	virtual void End2D() = 0;
	virtual void SetFont(CFont* font, glm::vec4 color = glm::vec4(1.0f)) = 0; 
	virtual void SetShapeColor(glm::vec4 color = glm::vec4(1.0f)) = 0;
	virtual void FlushFonts() = 0;
	virtual void FlushShapes() = 0;
	virtual void R_DrawText(const std::string& text, float x, float y, ScreenSpaceCoordMode = COORD_MODE_REL) = 0;
	virtual void DrawBox(float x, float y, float width, float height,
					  ScreenSpaceCoordMode coordMode = COORD_MODE_REL) = 0;
    virtual void Render(Camera* camera, 
					 HKD_Model** models, uint32_t numModels,
                     HKD_Model** brushModels, uint32_t numBrushModels) = 0;
	virtual void RenderColliders(Camera* camera, HKD_Model** models, uint32_t numModels) = 0;
	virtual void RenderConsole(Console* console, CFont* font) = 0;
	virtual void RenderEnd(void) = 0;
<<<<<<< HEAD
	virtual void SetWindowTitle(char* windowTitle) = 0;
	virtual SDL_Window* GetWindow() = 0;
=======
    virtual void SetWindowTitle(char* windowTitle)                                                              = 0;
>>>>>>> 77c6630f

  private:

};

#endif<|MERGE_RESOLUTION|>--- conflicted
+++ resolved
@@ -8,12 +8,9 @@
 #include <string>
 #include <stdint.h>
 
-<<<<<<< HEAD
 #include <SDL.h>
 
 #include "irender.h"
-=======
->>>>>>> 77c6630f
 #include "r_itexture.h"
 #include "r_model.h"
 #include "camera.h"
@@ -75,12 +72,8 @@
 	virtual void RenderColliders(Camera* camera, HKD_Model** models, uint32_t numModels) = 0;
 	virtual void RenderConsole(Console* console, CFont* font) = 0;
 	virtual void RenderEnd(void) = 0;
-<<<<<<< HEAD
 	virtual void SetWindowTitle(char* windowTitle) = 0;
 	virtual SDL_Window* GetWindow() = 0;
-=======
-    virtual void SetWindowTitle(char* windowTitle)                                                              = 0;
->>>>>>> 77c6630f
 
   private:
 
