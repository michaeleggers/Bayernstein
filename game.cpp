// NOTE: Header only libs *have* to be defined on top before everything else.
#define MAP_PARSER_IMPLEMENTATION
#include "map_parser.h"

#include "game.h"

#include <SDL.h>
#include <string>

#include "imgui.h"

#include "./Message/message_type.h"
#include "CWorld.h"
#include "Path/path.h"
#include "Shape.h"
#include "ShapeSphere.h"
#include "camera.h"
#include "hkd_interface.h"
#include "input.h"
#include "physics.h"
#include "polysoup.h"
#include "r_font.h"
#include "r_itexture.h"
#include "utils/utils.h"
#include "input_handler.h"
#include "input_delegate.h"
#include "input_receiver.h"

static int hkd_Clamp(int val, int clamp) {
    if ( val > clamp || val < clamp ) return clamp;
    return val;
}

Game::Game(std::string exePath, hkdInterface* pInterface) {
    m_pInterface = pInterface;
    m_ExePath = exePath;
    m_pEntityManager = EntityManager::Instance();
}

void Game::Init() {
    m_AccumTime = 0.0f;

    // Load a font file from disk
    m_ConsoleFont = new CFont("fonts/HackNerdFont-Bold.ttf", 72);
    m_ConsoleFont30 = new CFont("fonts/HackNerdFont-Bold.ttf", 150); // Same font at different size

    IRender* renderer = GetRenderer();
    renderer->RegisterFont(m_ConsoleFont);
    renderer->RegisterFont(m_ConsoleFont30);

    // Load world triangles from Quake .MAP file

    //std::vector<MapTri> worldTris{};
    MapVersion mapVersion = VALVE_220; // TODO: Change to MAP_TYPE_QUAKE

    // TODO: Sane loading of Maps to be system independent ( see other resource loading ).
#ifdef _WIN32
    std::string mapData = loadTextFile(m_ExePath + "../../assets/maps/enemy_test.map");
#elif __LINUX__
    std::string mapData = loadTextFile(m_ExePath + "../assets/maps/temple2.map");
#endif

    size_t inputLength = mapData.length();
    Map map = getMap(&mapData[ 0 ], inputLength, mapVersion);

    m_World = CWorld::Instance();
    m_World->InitWorldFromMap(map);
    m_pPlayerEntity = m_World->PlayerEntity();

    // Register World Triangles at GPU.
    // Creates batches for each texture-name. That way we can
    // reduce draw-calls and texture-binds when rendering world geometry.

    renderer->RegisterWorld( m_World);

    //m_pPlayerEntity = new Player(idCounter++, m_pPlayerEntity->m_Position);
    //m_pEntityManager->RegisterEntity(m_pPlayerEntity);
 
#if 0 // Enable second debug player
    glm::vec3 dbgPlayerStartPos = m_pPlayerEntity->m_Position + glm::vec3(20.0f, -100.0f, 10.0f);
    m_pDebugPlayerEntity = new Player(dbgPlayerStartPos);
    printf("Debug Player Start Pos: %f, %f, %f\n", dbgPlayerStartPos.x, dbgPlayerStartPos.y, dbgPlayerStartPos.z);
    m_pEntityManager->RegisterEntity(m_pDebugPlayerEntity);
    int hDebugPlayerModel = renderer->RegisterModel(m_pDebugPlayerEntity->GetModel());
<<<<<<< HEAD
#endif 
=======
>>>>>>> 26e3d90b

    m_pFlyCameraEntity = new CFlyCamera( glm::vec3(-912, -586, 609) );
    m_pFlyCameraEntity->m_Camera.RotateAroundSide(-45.0f);
    m_pFlyCameraEntity->m_Camera.RotateAroundUp(180.0f);
  
    // FIX: If the follow camera is registered *before* one of the entities
    // the follow camera will lag behind one frame because it won't
    // get the most up to date position of its target!
    // We can choose to have a dedicated array for all of the
    // camera entity types and let the entity manager take care
    // of correct update order.
    m_pFollowCameraEntity = new CFollowCamera(m_pPlayerEntity);
    m_pFollowCameraEntity->m_Camera = Camera(m_pPlayerEntity->m_Position);
    m_pFollowCameraEntity->m_Camera.m_Pos.y -= 200.0f;
    m_pFollowCameraEntity->m_Camera.m_Pos.z += 100.0f;
    m_pFollowCameraEntity->m_Camera.RotateAroundSide(0.0f);
    //m_pFollowCameraEntity->m_Camera.RotateAroundUp(180.0f);
    m_pEntityManager->RegisterEntity(m_pFollowCameraEntity);
   
    // Upload this model to the GPU. This will add the model to the model-batch and you get an ID where to find the data
    // in the batch?

    //int hPlayerModel = renderer->RegisterModel(m_pPlayerEntity->GetModel());
    //
   
    // Test Input Binding

    // Keyboard buttons
    CInputHandler* inputHandler = CInputHandler::Instance();
    inputHandler->BindInputToActionName(SDLK_SPACE, "jump");
    inputHandler->BindInputToActionName(SDLK_0, "equip_rocketlauncher");
    inputHandler->BindInputToActionName(SDLK_w, "forward");
    inputHandler->BindInputToActionName(SDLK_s, "back");
    inputHandler->BindInputToActionName(SDLK_a, "left");
    inputHandler->BindInputToActionName(SDLK_d, "right");
    inputHandler->BindInputToActionName(SDLK_LSHIFT, "speed");
    inputHandler->BindInputToActionName(SDLK_c, "set_captain");
    inputHandler->BindInputToActionName(SDLK_LEFT, "turn_left");
    inputHandler->BindInputToActionName(SDLK_RIGHT, "turn_right");
    // Mouse buttons
    inputHandler->BindInputToActionName(SDL_BUTTON_LEFT, "fire"); 
    inputHandler->BindInputToActionName(SDL_BUTTON_RIGHT, "look"); 

    // Let the player receive input by default
    CInputDelegate::Instance()->SetReceiver(m_pPlayerEntity);
}

static void DrawCoordinateSystem(IRender* renderer) {
    Vertex origin = { glm::vec3(0.0f) };
    origin.color = glm::vec4(1.0f);
    Vertex X = { glm::vec3(100.0f, 0.0f, 0.0f) };
    X.color = glm::vec4(1.0f, 0.0f, 0.0f, 1.0f);
    Vertex Y = { glm::vec3(0.0f, 100.0f, 0.0f) };
    Y.color = glm::vec4(0.0f, 1.0f, 0.0f, 1.0f);
    Vertex Z = { glm::vec3(0.0f, 0.0f, 100.0f) };
    Z.color = glm::vec4(0.0f, 0.0f, 1.0f, 1.0f);
    Vertex OX[] = { origin, X };
    Vertex OY[] = { origin, Y };
    Vertex OZ[] = { origin, Z };
    renderer->ImDrawLines(OX, 2);
    renderer->ImDrawLines(OY, 2);
    renderer->ImDrawLines(OZ, 2);
}

bool Game::RunFrame(double dt) {

    m_AccumTime += dt;

    // Want to quit on ESCAPE
    if ( KeyPressed(SDLK_ESCAPE) ) {
        m_pInterface->QuitGame();
    }

    // Toggle who should be controlled by the input system 
    static IInputReceiver* receivers[2] = { m_pPlayerEntity, m_pFlyCameraEntity };
    static BaseGameEntity* entities[2] = { m_pPlayerEntity, m_pFlyCameraEntity };
    static Camera* renderCam = &m_pFollowCameraEntity->m_Camera;

    // Toggle receivers
    static int receiverToggle = 0;
    if ( KeyWentDown(SDLK_u) ) {
        printf("Switching to receiver num: %d\n", receiverToggle);
        receiverToggle = ++receiverToggle % 2;
        CInputDelegate::Instance()->SetReceiver( receivers[ receiverToggle ] ); 
        m_pFollowCameraEntity->SetTarget( entities[ receiverToggle ] );
        renderCam = &m_pFollowCameraEntity->m_Camera;
        if ( entities[ receiverToggle ]->Type() == ET_FLY_CAMERA ) {
            CFlyCamera* flyCamEnt = (CFlyCamera*)entities[ receiverToggle ];
            renderCam = &flyCamEnt->m_Camera;
        }
    }
    // Handle the input
    CInputDelegate::Instance()->HandleInput();

    // Collide entities with the world geometry and bounce off of it.
    m_World->CollideEntitiesWithWorld();

    // Check if player has contacts with other entities (including brush entities such as doors).
    m_World->CollideEntities();


    // Run the message system
    m_pEntityManager->UpdateEntities();
    Dispatcher->DispatchDelayedMessages();


    // Fix camera position

    //m_pPlayerEntity->UpdateCamera(&m_FollowCamera);

    // Render stuff
    IRender* renderer = GetRenderer();

    // ImGUI stuff goes into GL default FBO

    ImGui::ShowDemoWindow();

    // Main 3D: This is where all the 3D rendering happens (in its own FBO)
    {
        renderer->Begin3D();

#if 0 // FIX: How to easily enable debug-line drawing?
        
        // Draw Debug Line for player veloctiy vector
        Line velocityDebugLine = { Vertex(ecEnemy.center), Vertex(ecEnemy.center + 150.0f * enemy->m_Velocity) };
        velocityDebugLine.a.color = glm::vec4(1.0f, 1.0f, 0.0f, 1.0f);
        velocityDebugLine.b.color = velocityDebugLine.a.color;
        renderer->ImDrawLines(velocityDebugLine.vertices, 2, false);
#endif
        // Render World Geometry (Batched triangles)
        //renderer->SetActiveCamera(&m_FollowCamera);
        //renderer->DrawWorldTris();


        DrawCoordinateSystem(renderer);

#if 0 // debug path
        std::vector<Vertex> vertices = m_pPath->GetPointsAsVertices();
        renderer->ImDrawLines(vertices.data(), vertices.size(), true);
#endif

#if 1 // Toggle moving entity rendering. Also renders world.
        renderer->Render(renderCam, 
                         m_World->GetModelPtrs().data(), m_World->GetModelPtrs().size(),
                         m_World->GetBrushModelPtrs().data(), m_World->GetBrushModelPtrs().size());
#endif

        // auto type = enemy->m_Type;


#if 0
        if ( collisionInfo.didCollide ) {
            m_pPlayerEntity->GetModel()->debugColor = glm::vec4(1.0f, 0.0f, 0.0f, 1.0f); // red
        } else {
            m_pPlayerEntity->GetModel()->debugColor = glm::vec4(1.0f); // white
        }
#endif

#if 0 // Toggle draw hitpoint
        renderer->SetActiveCamera(&m_FollowCamera);
        renderer->ImDrawSphere(collisionInfo.hitPoint, 5.0f);
#endif

        //renderer->SetActiveCamera(&m_pFlyCameraEntity->m_Camera);
        HKD_Model* playerColliderModel[] = { m_pPlayerEntity->GetModel() };
        renderer->RenderColliders(renderCam, playerColliderModel, 1);
        
        renderer->End3D();
    } // End3D scope

#if 0 // Toggle 2D Font/Box renderingtest

    // Usage example of 2D Screenspace Rendering (useful for UI, HUD, Console...)
    // 2D stuff also has its own, dedicated FBO!
    {
        renderer->Begin2D(); // Enable screenspace 2D rendering. Binds the 2d offscreen framebuffer and activates the 2d shaders.
       
        //renderer->DrawBox( 10, 20, 200, 200, glm::vec4(0.4f, 0.3f, 1.0f, 1.0f) );
        renderer->SetFont( m_ConsoleFont, glm::vec4(0.0f, 0.0f, 0.0f, 0.75f) );
        renderer->R_DrawText("Welcome to the texture test.", 0.0f, 0.0f, COORD_MODE_ABS);
        
        renderer->SetFont( m_ConsoleFont, glm::vec4(1.0f, 1.0f, 1.0f, 1.0f) );
        renderer->R_DrawText("Welcome to the texture test.", 10.0f, 10.0f, COORD_MODE_ABS);
        
        // If you want to draw in absolute coordinates then you have to specify it.
        // Depends on the resolution of the render window! 
        renderer->SetFont( m_ConsoleFont, glm::vec4(1.0f, 1.0f, 0.0f, 1.0f) );
        renderer->R_DrawText("Some more text in yellow :)", 0.0f, 200.0f, COORD_MODE_ABS); 
        renderer->R_DrawText("And blended with box on top", 100.0f, 300.0f, COORD_MODE_ABS);

        renderer->SetShapeColor( glm::vec4(0.7f, 0.3f, 0.7f, 0.7) );
        renderer->DrawBox( 200.0f, 200.0f, 800.0f, 200.0f, COORD_MODE_ABS );

        renderer->SetShapeColor( glm::vec4(1.0f, 0.0f, 0.0f, 1.0f) );
        renderer->DrawBox( 0.5f, 0.5f, 0.25f, 0.5f );

        renderer->SetFont( m_ConsoleFont30, glm::vec4(0.3f, 1.0f, 0.6f, 1.0f) );

        // Use Relative coords (the default). Independent from screen resolution.
        // Goes from 0 (top/left) to 1 (bottom/right).
        renderer->R_DrawText("Waaay smaller text here!!!! (font size 30)", 0.5f, 0.5f); 

        renderer->SetShapeColor( glm::vec4(0.3f, 0.3f, 0.7f, 1.0) );
        renderer->DrawBox( 600, 600, 200, 100, COORD_MODE_ABS );
        renderer->SetFont( m_ConsoleFont30, glm::vec4(0.3f, 1.0f, 0.6f, 1.0f) );
        renderer->R_DrawText("Waaay smaller text here!!!! (font size 30)", 
                             600.0f, 600.0f, COORD_MODE_ABS);
        renderer->SetFont( m_ConsoleFont30, glm::vec4(0.0f, 0.0f, 1.0f, 0.5f) );
        renderer->R_DrawText("Waaay smaller text here!!!! (font size 30)", 
                             605.0f, 605.0f, COORD_MODE_ABS);

        renderer->End2D(); // Stop 2D mode. Unbind 2d offscreen framebuffer.
    } // End2D Scope
#endif


    return true;
}

void Game::Shutdown() {

    // NOTE: m_pEntityManager is static memory and cannot deleted with delete
    // (it never was heap allocated with 'new'). The entities have to
    // be released manually.
    // delete m_pEntityManager;
    m_pEntityManager->KillEntities();
}
<|MERGE_RESOLUTION|>--- conflicted
+++ resolved
@@ -57,7 +57,7 @@
 #ifdef _WIN32
     std::string mapData = loadTextFile(m_ExePath + "../../assets/maps/enemy_test.map");
 #elif __LINUX__
-    std::string mapData = loadTextFile(m_ExePath + "../assets/maps/temple2.map");
+    std::string mapData = loadTextFile(m_ExePath + "../assets/maps/temple4.map");
 #endif
 
     size_t inputLength = mapData.length();
@@ -82,10 +82,7 @@
     printf("Debug Player Start Pos: %f, %f, %f\n", dbgPlayerStartPos.x, dbgPlayerStartPos.y, dbgPlayerStartPos.z);
     m_pEntityManager->RegisterEntity(m_pDebugPlayerEntity);
     int hDebugPlayerModel = renderer->RegisterModel(m_pDebugPlayerEntity->GetModel());
-<<<<<<< HEAD
 #endif 
-=======
->>>>>>> 26e3d90b
 
     m_pFlyCameraEntity = new CFlyCamera( glm::vec3(-912, -586, 609) );
     m_pFlyCameraEntity->m_Camera.RotateAroundSide(-45.0f);
