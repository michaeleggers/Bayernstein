--- conflicted
+++ resolved
@@ -38,31 +38,20 @@
 
 	std::vector<TriPlane> worldTris{};
 	MapVersion mapVersion = VALVE_220; // TODO: Change to MAP_TYPE_QUAKE
-<<<<<<< HEAD
-
-	std::string mapData
-		= loadTextFile(m_ExePath + "../assets/maps/room.map"); // TODO: Sane loading of Maps based on path
-=======
 	
     // TODO: Sane loading of Maps to be system independent ( see other resource loading ).
 #ifdef _WIN32
-	std::string mapData = loadTextFile(m_ExePath + "../../assets/maps/room.map"); 
+	std::string mapData = loadTextFile(m_ExePath + "../../assets/maps/room.map");
 #elif __LINUX__
-    std::string mapData = loadTextFile(m_ExePath + "../assets/maps/room.map"); 
+    std::string mapData = loadTextFile(m_ExePath + "../assets/maps/room.map");
 #endif
 
->>>>>>> de931ac0
 	size_t inputLength = mapData.length();
 	Map map = getMap(&mapData[0], inputLength, mapVersion);
 	std::vector<MapPolygon> polysoup = createPolysoup(map);
 	std::vector<MapPolygon> tris = triangulate(polysoup);
-<<<<<<< HEAD
-
-	glm::vec4 triColor = glm::vec4(RandBetween(0.0f, 1.0f), RandBetween(0.0f, 1.0f), RandBetween(0.0f, 1.0f), 1.0f);
-=======
 	
 	glm::vec4 triColor = glm::vec4( 0.1f, 0.8f, 1.0f, 1.0f );
->>>>>>> de931ac0
 	for (int i = 0; i < tris.size(); i++) {
 		MapPolygon mapPoly = tris[i];
 		Vertex A = { glm::vec3(mapPoly.vertices[0].x, mapPoly.vertices[0].y, mapPoly.vertices[0].z) };
