--- conflicted
+++ resolved
@@ -2,11 +2,6 @@
 
 #include <SDL.h>
 
-<<<<<<< HEAD
-=======
-#include <utility>
-
->>>>>>> 699bbcd3
 #include "CWorld.h"
 #include "Shape.h"
 #include "ShapeSphere.h"
@@ -24,13 +19,7 @@
 #include "polysoup.h"
 
 static int hkd_Clamp(int val, int clamp) {
-<<<<<<< HEAD
 	if (val > clamp || val < clamp) return clamp;
-=======
-	if (val > clamp || val < clamp) {
-		return clamp;
-	}
->>>>>>> 699bbcd3
 	return val;
 }
 
@@ -57,18 +46,14 @@
 
 	glm::vec4 triColor = glm::vec4(RandBetween(0.0f, 1.0f), RandBetween(0.0f, 1.0f), RandBetween(0.0f, 1.0f), 1.0f);
 	for (int i = 0; i < tris.size(); i++) {
-<<<<<<< HEAD
 		MapPolygon mapPoly = tris[i];
-=======
-		const MapPolygon& mapPoly = tris[i];
->>>>>>> 699bbcd3
-		Vertex A = {glm::vec3(mapPoly.vertices[0].x, mapPoly.vertices[0].y, mapPoly.vertices[0].z)};
-		Vertex B = {glm::vec3(mapPoly.vertices[1].x, mapPoly.vertices[1].y, mapPoly.vertices[1].z)};
-		Vertex C = {glm::vec3(mapPoly.vertices[2].x, mapPoly.vertices[2].y, mapPoly.vertices[2].z)};
+		Vertex A = { glm::vec3(mapPoly.vertices[0].x, mapPoly.vertices[0].y, mapPoly.vertices[0].z) };
+		Vertex B = { glm::vec3(mapPoly.vertices[1].x, mapPoly.vertices[1].y, mapPoly.vertices[1].z) };
+		Vertex C = { glm::vec3(mapPoly.vertices[2].x, mapPoly.vertices[2].y, mapPoly.vertices[2].z) };
 		A.color = triColor;
 		B.color = triColor;
 		C.color = triColor;
-		Tri tri = {A, B, C};
+		Tri tri = { A, B, C };
 
 		TriPlane triPlane{};
 		triPlane.tri = tri;
@@ -86,11 +71,7 @@
 
 	// Convert the model to our internal format
 
-<<<<<<< HEAD
 	//m_Model2 = CreateModelFromIQM(&iqmModel2, nullptr);
-=======
-	// m_Model2 = CreateModelFromIQM(&iqmModel2, nullptr);
->>>>>>> 699bbcd3
 	m_Player = CreateModelFromIQM(&iqmModel);
 	m_Player.isRigidBody = false;
 	m_Player.position = glm::vec3(-48.0f, 352.0f, 48.0f);
@@ -106,12 +87,7 @@
 
 	SetAnimState(&m_Player, ANIM_STATE_WALK);
 
-<<<<<<< HEAD
 	// Upload this model to the GPU. This will add the model to the model-batch and you get an ID where to find the data in the batch?
-=======
-	// Upload this model to the GPU. This will add the model to the model-batch and you get an ID where to find the data
-	// in the batch?
->>>>>>> 699bbcd3
 
 	int hPlayerModel = m_Renderer->RegisterModel(&m_Player);
 
@@ -128,17 +104,17 @@
 }
 
 static void DrawCoordinateSystem(IRender* renderer) {
-	Vertex origin = {glm::vec3(0.0f)};
+	Vertex origin = { glm::vec3(0.0f) };
 	origin.color = glm::vec4(1.0f);
-	Vertex X = {glm::vec3(100.0f, 0.0f, 0.0f)};
+	Vertex X = { glm::vec3(100.0f, 0.0f, 0.0f) };
 	X.color = glm::vec4(1.0f, 0.0f, 0.0f, 1.0f);
-	Vertex Y = {glm::vec3(0.0f, 100.0f, 0.0f)};
+	Vertex Y = { glm::vec3(0.0f, 100.0f, 0.0f) };
 	Y.color = glm::vec4(0.0f, 1.0f, 0.0f, 1.0f);
-	Vertex Z = {glm::vec3(0.0f, 0.0f, 100.0f)};
+	Vertex Z = { glm::vec3(0.0f, 0.0f, 100.0f) };
 	Z.color = glm::vec4(0.0f, 0.0f, 1.0f, 1.0f);
-	Vertex OX[] = {origin, X};
-	Vertex OY[] = {origin, Y};
-	Vertex OZ[] = {origin, Z};
+	Vertex OX[] = { origin, X };
+	Vertex OY[] = { origin, Y };
+	Vertex OZ[] = { origin, Z };
 	renderer->ImDrawLines(OX, 2);
 	renderer->ImDrawLines(OY, 2);
 	renderer->ImDrawLines(OZ, 2);
@@ -199,7 +175,6 @@
 		m_Player.velocity -= t * side;
 		playerAnimState = ANIM_STATE_RUN;
 	}
-<<<<<<< HEAD
 
 	if (playerAnimState == ANIM_STATE_RUN) {
 		if (KeyPressed(SDLK_LSHIFT)) {
@@ -209,22 +184,13 @@
 
 	SetAnimState(&m_Player, playerAnimState);
 
-=======
-
-	if (playerAnimState == ANIM_STATE_RUN) {
-		if (KeyPressed(SDLK_LSHIFT)) {
-			playerAnimState = ANIM_STATE_WALK;
-		}
-	}
-
-	SetAnimState(&m_Player, playerAnimState);
-
->>>>>>> 699bbcd3
 	// Test collision between player and world geometry
 	EllipsoidCollider ec = m_Player.ellipsoidColliders[m_Player.currentAnimIdx];
-	CollisionInfo collisionInfo =
-		CollideEllipsoidWithTriPlane(ec, m_Player.velocity, static_cast<float>(dt) * m_World.m_Gravity,
-									 m_World.m_TriPlanes.data(), m_World.m_TriPlanes.size());
+	CollisionInfo collisionInfo = CollideEllipsoidWithTriPlane(ec,
+															   m_Player.velocity,
+															   static_cast<float>(dt) * m_World.m_Gravity,
+															   m_World.m_TriPlanes.data(),
+															   m_World.m_TriPlanes.size());
 
 	// Update the ellipsoid colliders for all animation states based on the new collision position
 	for (int i = 0; i < m_Player.animations.size(); i++) {
@@ -284,7 +250,7 @@
 	ImGui::ShowDemoWindow();
 
 	// Draw Debug Line for player veloctiy vector
-	Line velocityDebugLine = {Vertex(ec.center), Vertex(ec.center + 200.0f * m_Player.velocity)};
+	Line velocityDebugLine = { Vertex(ec.center), Vertex(ec.center + 200.0f * m_Player.velocity) };
 	velocityDebugLine.a.color = glm::vec4(1.0f, 1.0f, 0.0f, 1.0f);
 	velocityDebugLine.b.color = velocityDebugLine.a.color;
 	m_Renderer->ImDrawLines(velocityDebugLine.vertices, 2, false);
@@ -303,19 +269,14 @@
 		m_Player.debugColor = glm::vec4(1.0f, 0.0f, 0.0f, 1.0f); // red
 		m_Renderer->SetActiveCamera(&m_FollowCamera);
 		m_Renderer->ImDrawSphere(collisionInfo.hitPoint, 5.0f);
-<<<<<<< HEAD
 		//printf("hitpoint: %f, %f, %f\n", collisionInfo.hitPoint.x, collisionInfo.hitPoint.y, collisionInfo.hitPoint.z);
-=======
-		// printf("hitpoint: %f, %f, %f\n", collisionInfo.hitPoint.x, collisionInfo.hitPoint.y,
-		// collisionInfo.hitPoint.z);
->>>>>>> 699bbcd3
 	} else {
 		m_Player.debugColor = glm::vec4(1.0f); // white
 	}
 
 	// Render Player's ellipsoid collider
 	m_Renderer->SetActiveCamera(&m_FollowCamera);
-	HKD_Model* playerColliderModel[] = {&m_Player};
+	HKD_Model* playerColliderModel[] = { &m_Player };
 	m_Renderer->RenderColliders(&m_FollowCamera, playerColliderModel, 1);
 
 	m_Renderer->RenderEnd();
