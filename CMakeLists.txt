cmake_minimum_required(VERSION 3.10)

set(CMAKE_CXX_STANDARD 20)
set(CMAKE_CXX_STANDARD_REQUIRED ON)

project(HKD VERSION 1.0)

macro(ADD_SRC_HEADER_FILES)
	file(GLOB_RECURSE SRC_FILES LIST_DIRECTORIES false RELATIVE
			${CMAKE_CURRENT_SOURCE_DIR} *.c??)
	file(GLOB_RECURSE HEADER_FILES LIST_DIRECTORIES false RELATIVE
			${CMAKE_CURRENT_SOURCE_DIR} *.h)
endmacro()

# ADD_SRC_HEADER_FILES()

set(CMAKE_ARCHIVE_OUTPUT_DIRECTORY "${CMAKE_SOURCE_DIR}/bin")
set(CMAKE_LIBRARY_OUTPUT_DIRECTORY "${CMAKE_SOURCE_DIR}/bin")
set(CMAKE_RUNTIME_OUTPUT_DIRECTORY "${CMAKE_SOURCE_DIR}/bin")

# set(CMAKE_CXX_FLAGS "-fms-extensions")
if (CMAKE_CXX_COMPILER_ID MATCHES "Clang")
	message("############## Using Clang compiler ##############")
	add_compile_options(-fms-extensions)
endif ()

set(CMAKE_VERBOSE_MAKEFILE ON)

if (WIN32)
	# res/app.rc
<<<<<<< HEAD
	SET(RESOURCE_FILES ${CMAKE_CURRENT_SOURCE_DIR}/res/app.rc
			TestClass.cpp
			TestClass.h
			Shape.cpp
			Shape.h
			ShapeSphere.cpp
			ShapeSphere.h
			Body.cpp
			Body.h
			Intersections.cpp
			Intersections.h
			CWorld.cpp
			CWorld.h
			collision.cpp
			collision.h
	)
endif ()
=======
	SET(RESOURCE_FILES ${CMAKE_CURRENT_SOURCE_DIR}/res/app.rc)
endif()
>>>>>>> de931ac0

if (MSVC)
	add_compile_options(/W4)
endif ()

add_subdirectory(dependencies/SDL2.28.4)

# add_executable(Game
# 	${SRC_FILES}
# 	${HEADER_FILES}
# )	

<<<<<<< HEAD

=======
>>>>>>> de931ac0
add_executable(Game

		main.cpp
		hkd_interface.h
		platform.h
		platform.cpp
		input.h
		input.cpp
		iqm_loader.h
		iqm_loader.cpp
		irender.h
		r_itexture.h
		r_gl.h
		r_gl.cpp
		r_model.h
		r_model.cpp
		r_common.h
		r_common.cpp
		r_gl_batch.h
		r_gl_batch.cpp
		r_gl_shader.h
		r_gl_shader.cpp
		r_gl_texture.h
		r_gl_texture.cpp
		r_gl_texture_mgr.h
		r_gl_texture_mgr.cpp
		camera.h
		camera.cpp
		physics.h
		physics.cpp
		utils.h
		utils.cpp
		polysoup.h
		polysoup.cpp
		map_parser.h
		game.h
		game.cpp

		dependencies/stb_image.h
		dependencies/stb_image_write.h

		dependencies/imgui/imgui.h
		dependencies/imgui/imconfig.h
		dependencies/imgui/imgui_internal.h
		dependencies/imgui/imstb_rectpack.h
		dependencies/imgui/imstb_textedit.h
		dependencies/imgui/imstb_truetype.h

		dependencies/imgui/misc/cpp/imgui_stdlib.h
		dependencies/imgui/misc/cpp/imgui_stdlib.cpp

		dependencies/imgui/imgui.cpp
		dependencies/imgui/imgui_draw.cpp
		dependencies/imgui/imgui_tables.cpp
		dependencies/imgui/imgui_widgets.cpp
		dependencies/imgui/imgui_demo.cpp

		dependencies/imgui/backends/imgui_impl_opengl3.cpp
		dependencies/imgui/backends/imgui_impl_opengl3.h
		dependencies/imgui/backends/imgui_impl_sdl2.cpp
		dependencies/imgui/backends/imgui_impl_sdl2.h

		dependencies/glad/src/glad.c

		${RESOURCE_FILES}
		TestClass.cpp
		TestClass.h
		Shape.cpp
		Shape.h
		ShapeSphere.cpp
		ShapeSphere.h
		Body.cpp
		Body.h
		Intersections.cpp
		Intersections.h
		CWorld.cpp
		CWorld.h
		collision.cpp
		collision.h
		Clock/clock.cpp
		Clock/clock.h
		Message/message_dispatcher.cpp
		Message/message_dispatcher.h
		Message/telegram.h
		Entity/base_game_entity.cpp
		Entity/base_game_entity.h
		FSM/state_machine.h
		FSM/istate.h
		Entity/entity_manager.cpp
		Entity/entity_manager.h
		Entity/Player/g_player_states.cpp
		Entity/Player/g_player_states.h
		Entity/Player/g_player.cpp
		Entity/Player/g_player.h
		Entity/Enemy/g_enemy_states.cpp
		Entity/Enemy/g_enemy_states.h
		Entity/Enemy/g_enemy.cpp
		Entity/Enemy/g_enemy.h
)

target_include_directories(Game
		PUBLIC dependencies
		PUBLIC dependencies/glad/include
		PUBLIC dependencies/imgui
		PUBLIC dependencies/SDL2.28.4/include
)


target_link_libraries(Game PUBLIC
		SDL2
		SDL2main
)

# if (WIN32)
# 	set(ASSETS_DIR  "${CMAKE_CURRENT_SOURCE_DIR}/assets")
# 	set(SHADERS_DIR  "${CMAKE_CURRENT_SOURCE_DIR}/shaders")

# 	set(DEST_ASSETS_DIR_DEBUG "${CMAKE_RUNTIME_OUTPUT_DIRECTORY}/Debug/assets")
# 	set(DEST_ASSETS_DIR_RELEASE "${CMAKE_RUNTIME_OUTPUT_DIRECTORY}/Release/assets")
# 	set(DEST_ASSETS_DIR_RELDEBUG "${CMAKE_RUNTIME_OUTPUT_DIRECTORY}/RelWithDebInfo/assets")
# 	set(DEST_SHADERS_DIR_DEBUG "${CMAKE_RUNTIME_OUTPUT_DIRECTORY}/Debug/shaders")
# 	set(DEST_SHADERS_DIR_RELEASE "${CMAKE_RUNTIME_OUTPUT_DIRECTORY}/Release/shaders")
# 	set(DEST_SHADERS_DIR_RELDEBUG "${CMAKE_RUNTIME_OUTPUT_DIRECTORY}/RelWithDebInfo/shaders")

# 	add_custom_command(TARGET Game POST_BUILD
# 			COMMAND ${CMAKE_COMMAND} -E copy_directory
# 					${ASSETS_DIR}
# 					${DEST_ASSETS_DIR_DEBUG}
# 	)
# 	add_custom_command(TARGET Game POST_BUILD
# 			COMMAND ${CMAKE_COMMAND} -E copy_directory
# 					${ASSETS_DIR}
# 					${DEST_ASSETS_DIR_RELEASE}
# 	)

# 	add_custom_command(TARGET Game POST_BUILD
# 	COMMAND ${CMAKE_COMMAND} -E copy_directory
# 			${SHADERS_DIR}
# 			${DEST_SHADERS_DIR_DEBUG}
# 	)
# 	add_custom_command(TARGET Game POST_BUILD
# 		COMMAND ${CMAKE_COMMAND} -E copy_directory
# 				${SHADERS_DIR}
# 				${DEST_SHADERS_DIR_RELEASE}
# 	)

# 	add_custom_command(TARGET Game POST_BUILD
# 			COMMAND ${CMAKE_COMMAND} -E copy_directory
# 					${ASSETS_DIR}
# 					${DEST_ASSETS_DIR_RELDEBUG}
# 	)
# 	add_custom_command(TARGET Game POST_BUILD
# 	COMMAND ${CMAKE_COMMAND} -E copy_directory
# 			${SHADERS_DIR}
# 			${DEST_SHADERS_DIR_RELDEBUG}
# 	)

# endif()

# Is this needed???
# add_custom_target(copy_directory_target ALL DEPENDS ${DEST_ASSETS_DIR})


# file(COPY assets DESTINATION ${CMAKE_BINARY_DIR})
# file(COPY shaders DESTINATION ${CMAKE_BINARY_DIR})

<|MERGE_RESOLUTION|>--- conflicted
+++ resolved
@@ -28,44 +28,22 @@
 
 if (WIN32)
 	# res/app.rc
-<<<<<<< HEAD
-	SET(RESOURCE_FILES ${CMAKE_CURRENT_SOURCE_DIR}/res/app.rc
-			TestClass.cpp
-			TestClass.h
-			Shape.cpp
-			Shape.h
-			ShapeSphere.cpp
-			ShapeSphere.h
-			Body.cpp
-			Body.h
-			Intersections.cpp
-			Intersections.h
-			CWorld.cpp
-			CWorld.h
-			collision.cpp
-			collision.h
-	)
-endif ()
-=======
 	SET(RESOURCE_FILES ${CMAKE_CURRENT_SOURCE_DIR}/res/app.rc)
 endif()
->>>>>>> de931ac0
 
 if (MSVC)
 	add_compile_options(/W4)
 endif ()
 
 add_subdirectory(dependencies/SDL2.28.4)
+
 
 # add_executable(Game
 # 	${SRC_FILES}
 # 	${HEADER_FILES}
 # )	
 
-<<<<<<< HEAD
-
-=======
->>>>>>> de931ac0
+
 add_executable(Game
 
 		main.cpp
