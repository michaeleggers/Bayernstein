#include "r_gl_batch.h"

#include <glad/glad.h>

#include <string>

#define GLM_FORCE_RADIANS
#include "dependencies/glm/ext.hpp"
#include "dependencies/glm/glm.hpp"

#include "r_common.h"
#include "r_gl_texture.h"

// struct Vertex {
//     glm::vec3 pos;
//     glm::vec2 uv;
//     glm::vec3 bc;
//     glm::vec3 normal;
//     glm::vec4 color;
//     uint32_t  blendindices[4];
//     glm::vec4 blendweights;
// };

GLBatch::GLBatch(uint32_t maxVerts) {
	m_GeometryType = GEOM_TYPE_VERTEX_ONLY;

	m_MaxVerts = maxVerts;

	m_MaxIndices = 0;

	m_NumVerts = 0;
	m_VertOffsetIndex = 0;

	m_IndexOffsetIndex = 0;

	glGenVertexArrays(1, &m_VAO);
	glBindVertexArray(m_VAO);

	glGenBuffers(1, &m_VBO);
	glBindBuffer(GL_ARRAY_BUFFER, m_VBO);
	glBufferData(GL_ARRAY_BUFFER, m_MaxVerts * sizeof(Vertex), nullptr, GL_STATIC_DRAW);

	// Input assembly for vertex shader

	glEnableVertexAttribArray(0); // pos
	glVertexAttribPointer(0, 3, GL_FLOAT, GL_FALSE, sizeof(Vertex), (void*)VERT_POS_OFFSET);

	glEnableVertexAttribArray(1); // uv
	glVertexAttribPointer(1, 2, GL_FLOAT, GL_FALSE, sizeof(Vertex), (void*)VERT_UV_OFFSET);

	glEnableVertexAttribArray(2); // bc
	glVertexAttribPointer(2, 3, GL_FLOAT, GL_FALSE, sizeof(Vertex), (void*)VERT_BC_OFFSET);

	glEnableVertexAttribArray(3); // normal
	glVertexAttribPointer(3, 3, GL_FLOAT, GL_FALSE, sizeof(Vertex), (void*)VERT_NORMAL_OFFSET);

	glEnableVertexAttribArray(4); // color
	glVertexAttribPointer(4, 4, GL_FLOAT, GL_FALSE, sizeof(Vertex), (void*)VERT_COLOR_OFFSET);

	glEnableVertexAttribArray(5); // blendindices
	glVertexAttribIPointer(5, 4, GL_UNSIGNED_INT, sizeof(Vertex), (void*)VERT_BLENDINDICES_OFFSET);

	glEnableVertexAttribArray(6); // blendweights
	glVertexAttribPointer(6, 4, GL_FLOAT, GL_FALSE, sizeof(Vertex), (void*)VERT_BLENDWEIGHTS_OFFSET);

	glBindBuffer(GL_ARRAY_BUFFER, 0);

	glBindVertexArray(0);
}

GLBatch::GLBatch(uint32_t maxVerts, uint32_t maxIndices) {
	m_GeometryType = GEOM_TYPE_INDEXED;

	m_MaxVerts = maxVerts;
	m_MaxIndices = maxIndices;

	m_NumVerts = 0;
	m_VertOffsetIndex = 0;

	m_NumIndices = 0;
	m_IndexOffsetIndex = 0;

	glGenVertexArrays(1, &m_VAO);
	glBindVertexArray(m_VAO);

	glGenBuffers(1, &m_VBO);
	glBindBuffer(GL_ARRAY_BUFFER, m_VBO);
	glBufferData(GL_ARRAY_BUFFER, m_MaxVerts * sizeof(Vertex), nullptr, GL_STATIC_DRAW);

	// Input assembly for vertex shader

	glEnableVertexAttribArray(0); // pos
	glVertexAttribPointer(0, 3, GL_FLOAT, GL_FALSE, sizeof(Vertex), (void*)VERT_POS_OFFSET);

	glEnableVertexAttribArray(1); // uv
	glVertexAttribPointer(1, 2, GL_FLOAT, GL_FALSE, sizeof(Vertex), (void*)VERT_UV_OFFSET);

	glEnableVertexAttribArray(2); // bc
	glVertexAttribPointer(2, 3, GL_FLOAT, GL_FALSE, sizeof(Vertex), (void*)VERT_BC_OFFSET);

	glEnableVertexAttribArray(3); // normal
	glVertexAttribPointer(3, 3, GL_FLOAT, GL_FALSE, sizeof(Vertex), (void*)VERT_NORMAL_OFFSET);

	glEnableVertexAttribArray(4); // color
	glVertexAttribPointer(4, 4, GL_FLOAT, GL_FALSE, sizeof(Vertex), (void*)VERT_COLOR_OFFSET);

	glEnableVertexAttribArray(5); // blendindices
	glVertexAttribIPointer(5, 4, GL_UNSIGNED_INT, sizeof(Vertex), (void*)VERT_BLENDINDICES_OFFSET);

	glEnableVertexAttribArray(6); // blendweights
	glVertexAttribPointer(6, 4, GL_FLOAT, GL_FALSE, sizeof(Vertex), (void*)VERT_BLENDWEIGHTS_OFFSET);

	glBindBuffer(GL_ARRAY_BUFFER, 0);

	// Index buffer

	glGenBuffers(1, &m_iVBO);
	glBindBuffer(GL_ELEMENT_ARRAY_BUFFER, m_iVBO);
	glBufferData(GL_ELEMENT_ARRAY_BUFFER, m_MaxIndices * sizeof(uint16_t), nullptr, GL_STATIC_DRAW);
	glBindBuffer(GL_ELEMENT_ARRAY_BUFFER, 0);

	glBindVertexArray(0);
}

// TODO: cullFace and drawMode not used!
int GLBatch::Add(Tri* tris, uint32_t numTris, bool cullFace, DrawMode drawMode) {
	if (m_VertOffsetIndex + 3 * numTris > m_MaxVerts) {
		printf("No more space on GPU to upload more triangles!\nSpace available: %d\n", m_MaxVerts - m_VertOffsetIndex);
		return -1;
	}

	glBindVertexArray(m_VAO);
	glBindBuffer(GL_ARRAY_BUFFER, m_VBO);
	glBufferSubData(GL_ARRAY_BUFFER, m_VertOffsetIndex * sizeof(Vertex), numTris * sizeof(Tri), tris);
	glBindBuffer(GL_ARRAY_BUFFER, 0);
	glBindVertexArray(0);

	int offset = m_VertOffsetIndex;
	m_VertOffsetIndex += 3 * numTris;

	return offset;
}

int GLBatch::Add(Vertex* verts, uint32_t numVerts, bool cullFace, DrawMode drawMode) {
	if (m_VertOffsetIndex + numVerts > m_MaxVerts) {
		printf("No more space on GPU to upload more vertices!\nSpace available: %d\n", m_MaxVerts - m_VertOffsetIndex);
		return -1;
	}

	glBindVertexArray(m_VAO);
	glBindBuffer(GL_ARRAY_BUFFER, m_VBO);
	glBufferSubData(GL_ARRAY_BUFFER, m_VertOffsetIndex * sizeof(Vertex), numVerts * sizeof(Vertex), verts);
	glBindBuffer(GL_ARRAY_BUFFER, 0);
	glBindVertexArray(0);

	int offset = m_VertOffsetIndex;
	m_VertOffsetIndex += numVerts;

	return offset;
}

<<<<<<< HEAD
bool GLBatch::Add(Vertex* verts,
				  uint32_t numVerts,
				  uint16_t* indices,
				  uint32_t numIndices,
				  int* out_offset,
				  int* out_idxOffset,
				  bool cullFace,
				  DrawMode drawMode) {
=======
bool GLBatch::Add(Vertex* verts, uint32_t numVerts, uint16_t* indices, uint32_t numIndices, int* out_offset,
				  int* out_idxOffset, bool cullFace, DrawMode drawMode) {
>>>>>>> 699bbcd3
	if (m_VertOffsetIndex + numVerts > m_MaxVerts) {
		printf("No more space on GPU to upload more vertices!\nSpace available: %d\n", m_MaxVerts - m_VertOffsetIndex);
		return false;
	}

	if (m_IndexOffsetIndex + numIndices > m_MaxIndices) {
		printf("No more space on GPU to upload more indices!\nSpace available: %d\n",
			   m_MaxIndices - m_IndexOffsetIndex);
		return false;
	}

	glBindVertexArray(m_VAO);
	glBindBuffer(GL_ARRAY_BUFFER, m_VBO);
	glBufferSubData(GL_ARRAY_BUFFER, m_VertOffsetIndex * sizeof(Vertex), numVerts * sizeof(Vertex), verts);
	glBindBuffer(GL_ARRAY_BUFFER, 0);

	*out_offset = m_VertOffsetIndex;
	m_VertOffsetIndex += numVerts;

	glBindBuffer(GL_ELEMENT_ARRAY_BUFFER, m_iVBO);
	glBufferSubData(GL_ELEMENT_ARRAY_BUFFER, m_IndexOffsetIndex * sizeof(uint16_t), numIndices * sizeof(uint16_t),
					indices);
	glBindBuffer(GL_ELEMENT_ARRAY_BUFFER, 0);

	*out_idxOffset = m_IndexOffsetIndex;
	m_IndexOffsetIndex += numIndices;

	glBindVertexArray(0);

	return true;
}

void GLBatch::Bind() {
	glBindVertexArray(m_VAO);

	// WE HAVE TO BIND THIS EXPLICITLY... WHY??? OpenGL is nuts.
	if (m_GeometryType == GEOM_TYPE_INDEXED) {
		glBindBuffer(GL_ELEMENT_ARRAY_BUFFER, m_iVBO);
	}
}

void GLBatch::Reset() {
	m_NumVerts = 0;
	m_VertOffsetIndex = 0;
	m_NumIndices = 0;
	m_IndexOffsetIndex = 0;
}

void GLBatch::Kill() {
	glDeleteBuffers(1, &m_VBO);
	glDeleteVertexArrays(1, &m_VAO);
}

<<<<<<< HEAD
uint32_t GLBatch::VertCount() {
	return m_VertOffsetIndex;
}
=======
uint32_t GLBatch::VertCount() const { return m_VertOffsetIndex; }
>>>>>>> 699bbcd3
<|MERGE_RESOLUTION|>--- conflicted
+++ resolved
@@ -11,15 +11,15 @@
 #include "r_common.h"
 #include "r_gl_texture.h"
 
-// struct Vertex {
-//     glm::vec3 pos;
-//     glm::vec2 uv;
-//     glm::vec3 bc;
-//     glm::vec3 normal;
-//     glm::vec4 color;
-//     uint32_t  blendindices[4];
-//     glm::vec4 blendweights;
-// };
+//struct Vertex {
+//    glm::vec3 pos;
+//    glm::vec2 uv;
+//    glm::vec3 bc;
+//    glm::vec3 normal;
+//    glm::vec4 color;
+//    uint32_t  blendindices[4];
+//    glm::vec4 blendweights;
+//};
 
 GLBatch::GLBatch(uint32_t maxVerts) {
 	m_GeometryType = GEOM_TYPE_VERTEX_ONLY;
@@ -159,7 +159,6 @@
 	return offset;
 }
 
-<<<<<<< HEAD
 bool GLBatch::Add(Vertex* verts,
 				  uint32_t numVerts,
 				  uint16_t* indices,
@@ -168,10 +167,6 @@
 				  int* out_idxOffset,
 				  bool cullFace,
 				  DrawMode drawMode) {
-=======
-bool GLBatch::Add(Vertex* verts, uint32_t numVerts, uint16_t* indices, uint32_t numIndices, int* out_offset,
-				  int* out_idxOffset, bool cullFace, DrawMode drawMode) {
->>>>>>> 699bbcd3
 	if (m_VertOffsetIndex + numVerts > m_MaxVerts) {
 		printf("No more space on GPU to upload more vertices!\nSpace available: %d\n", m_MaxVerts - m_VertOffsetIndex);
 		return false;
@@ -192,8 +187,8 @@
 	m_VertOffsetIndex += numVerts;
 
 	glBindBuffer(GL_ELEMENT_ARRAY_BUFFER, m_iVBO);
-	glBufferSubData(GL_ELEMENT_ARRAY_BUFFER, m_IndexOffsetIndex * sizeof(uint16_t), numIndices * sizeof(uint16_t),
-					indices);
+	glBufferSubData(
+		GL_ELEMENT_ARRAY_BUFFER, m_IndexOffsetIndex * sizeof(uint16_t), numIndices * sizeof(uint16_t), indices);
 	glBindBuffer(GL_ELEMENT_ARRAY_BUFFER, 0);
 
 	*out_idxOffset = m_IndexOffsetIndex;
@@ -225,10 +220,6 @@
 	glDeleteVertexArrays(1, &m_VAO);
 }
 
-<<<<<<< HEAD
 uint32_t GLBatch::VertCount() {
 	return m_VertOffsetIndex;
-}
-=======
-uint32_t GLBatch::VertCount() const { return m_VertOffsetIndex; }
->>>>>>> 699bbcd3
+}